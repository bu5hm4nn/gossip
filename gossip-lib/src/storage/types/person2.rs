use crate::globals::GLOBALS;
use crate::people::PersonList;
use nostr_types::{Metadata, PublicKey};
use serde::{Deserialize, Serialize};

// THIS IS HISTORICAL FOR MIGRATIONS AND THE STRUCTURES SHOULD NOT BE EDITED

/// A person record
#[derive(Debug, Clone, Serialize, Deserialize)]
pub struct Person2 {
    /// Public key
    pub pubkey: PublicKey,

    /// Petname
    pub petname: Option<String>,

    /// Metadata
    pub metadata: Option<Metadata>,

    /// When the metadata was created
    pub metadata_created_at: Option<i64>,

    /// When the metadata was last received (to determine if we need to check
    /// for an update)
    pub metadata_last_received: i64,

    /// If nip05 checked out to be valid
    pub nip05_valid: bool,

    /// When the nip05 was last checked (to determine if we need to check again)
    pub nip05_last_checked: Option<u64>,

    /// When their relay list was created (to determine if we need to check
    /// for an update)
    pub relay_list_created_at: Option<i64>,

    /// When their relay list was last received (to determine if we need to
    /// check for an update)
    pub relay_list_last_received: i64,
}

impl Person2 {
    pub fn new(pubkey: PublicKey) -> Person2 {
        Person2 {
            pubkey,
            petname: None,
            metadata: None,
            metadata_created_at: None,
            metadata_last_received: 0,
            nip05_valid: false,
            nip05_last_checked: None,
            relay_list_created_at: None,
            relay_list_last_received: 0,
        }
    }

    pub fn best_name(&self) -> String {
        if let Some(pn) = &self.petname {
            return pn.to_owned();
        }
        if let Some(md) = &self.metadata {
            if let Some(n) = &md.name {
                if !n.is_empty() {
                    return n.to_owned();
                }
            }
            if let Some(serde_json::Value::String(s)) = md.other.get("display_name") {
                if !s.is_empty() {
                    return s.to_owned();
                }
            }
        }
        crate::names::pubkey_short(&self.pubkey)
    }

    pub fn name(&self) -> Option<&str> {
        if let Some(md) = &self.metadata {
            md.name.as_deref()
        } else {
            None
        }
    }

    pub fn about(&self) -> Option<&str> {
        if let Some(md) = &self.metadata {
            md.about.as_deref()
        } else {
            None
        }
    }

    pub fn picture(&self) -> Option<&str> {
        if let Some(md) = &self.metadata {
            md.picture.as_deref()
        } else {
            None
        }
    }

    pub fn display_name(&self) -> Option<&str> {
        if let Some(md) = &self.metadata {
            if md.other.contains_key("display_name") {
                if let Some(serde_json::Value::String(s)) = md.other.get("display_name") {
                    if !s.is_empty() {
                        return Some(s);
                    }
                }
            }
        }
        None
    }

    pub fn nip05(&self) -> Option<&str> {
        if let Some(md) = &self.metadata {
            md.nip05.as_deref()
        } else {
            None
        }
    }

    pub fn is_in_list(&self, list: PersonList) -> bool {
        GLOBALS
            .storage
            .is_person_in_list(&self.pubkey, list)
            .unwrap_or(false)
    }
}

impl PartialEq for Person2 {
    fn eq(&self, other: &Self) -> bool {
        self.pubkey.eq(&other.pubkey)
    }
}
impl Eq for Person2 {}
impl PartialOrd for Person2 {
    fn partial_cmp(&self, other: &Self) -> Option<std::cmp::Ordering> {
<<<<<<< HEAD
        self.best_name()
            .to_lowercase()
            .partial_cmp(&other.best_name().to_lowercase())
=======
        Some(self.cmp(other))
>>>>>>> c5d20241
    }
}
impl Ord for Person2 {
    fn cmp(&self, other: &Self) -> std::cmp::Ordering {
        self.best_name()
            .to_lowercase()
            .cmp(&other.best_name().to_lowercase())
    }
}<|MERGE_RESOLUTION|>--- conflicted
+++ resolved
@@ -134,13 +134,7 @@
 impl Eq for Person2 {}
 impl PartialOrd for Person2 {
     fn partial_cmp(&self, other: &Self) -> Option<std::cmp::Ordering> {
-<<<<<<< HEAD
-        self.best_name()
-            .to_lowercase()
-            .partial_cmp(&other.best_name().to_lowercase())
-=======
         Some(self.cmp(other))
->>>>>>> c5d20241
     }
 }
 impl Ord for Person2 {
