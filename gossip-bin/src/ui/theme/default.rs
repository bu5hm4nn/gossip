--- conflicted
+++ resolved
@@ -5,11 +5,8 @@
     FontDefinitions, Margin, Pos2, RichText, Shape, Stroke, Style, TextFormat, TextStyle, Visuals,
 };
 use eframe::epaint::{ecolor, Color32, FontFamily, FontId, Rounding, Shadow};
-<<<<<<< HEAD
+use egui_winit::egui::style::{HandleShape, NumericColorSpace};
 use egui_winit::egui::{vec2, Vec2};
-=======
-use egui_winit::egui::style::{HandleShape, NumericColorSpace};
->>>>>>> 79ab68aa
 use std::collections::BTreeMap;
 
 #[derive(Default)]
@@ -27,26 +24,66 @@
     }
 
     // Palette
-    fn neutral_50()  -> Color32 { Color32::from_rgb(0xfa, 0xfa, 0xfa) } // #fafafa
-    fn neutral_100() -> Color32 { Color32::from_rgb(0xf5, 0xf5, 0xf5) } // #f5f5f5
-    fn neutral_200() -> Color32 { Color32::from_rgb(0xe5, 0xe5, 0xe5) } // #e5e5e5
-    fn neutral_300() -> Color32 { Color32::from_rgb(0xd4, 0xd4, 0xd4) } // #d4d4d4
-    fn neutral_400() -> Color32 { Color32::from_rgb(0xa3, 0xa3, 0xa3) } // #a3a3a3
-    fn neutral_500() -> Color32 { Color32::from_rgb(0x73, 0x73, 0x73) } // #737373
-    fn neutral_600() -> Color32 { Color32::from_rgb(0x52, 0x52, 0x52) } // #525252
-    fn neutral_700() -> Color32 { Color32::from_rgb(0x40, 0x40, 0x40) } // #404040
-    fn neutral_800() -> Color32 { Color32::from_rgb(0x26, 0x26, 0x26) } // #262626
-    fn neutral_900() -> Color32 { Color32::from_rgb(0x17, 0x17, 0x17) } // #171717
-    fn neutral_950() -> Color32 { Color32::from_rgb(0x0a, 0x0a, 0x0a) } // #0a0a0a
-    fn accent_dark() -> Color32 { Color32::from_rgb(0x74, 0xa7, 0xcc) } // #74A7CC
-    fn accent_dark_b20() -> Color32 { Color32::from_rgb(0x5D, 0x86, 0xa3) }
-    fn accent_dark_w20() -> Color32 { Color32::from_rgb(0x90, 0xb9, 0xd6) }
-    fn accent_light() -> Color32 { Color32::from_rgb(0x55, 0x7a, 0x95) } // #557A95
-    fn accent_light_b20() -> Color32 { Color32::from_rgb(0x45, 0x62, 0x77) }
-    fn accent_light_w20() -> Color32 { Color32::from_rgb(0x77, 0x95, 0xAA) }
-    fn red_500() -> Color32 { Color32::from_rgb(0xef, 0x44, 0x44) } // #EF4444
-    fn lime_500() -> Color32 { Color32::from_rgb(0x22, 0xc5, 0x5e) } // #22C55E
-    fn amber_400() -> Color32 { Color32::from_rgb(0xfb, 0xbf, 0x24) } // #FBBF24
+    fn neutral_50() -> Color32 {
+        Color32::from_rgb(0xfa, 0xfa, 0xfa)
+    } // #fafafa
+    fn neutral_100() -> Color32 {
+        Color32::from_rgb(0xf5, 0xf5, 0xf5)
+    } // #f5f5f5
+    fn neutral_200() -> Color32 {
+        Color32::from_rgb(0xe5, 0xe5, 0xe5)
+    } // #e5e5e5
+    fn neutral_300() -> Color32 {
+        Color32::from_rgb(0xd4, 0xd4, 0xd4)
+    } // #d4d4d4
+    fn neutral_400() -> Color32 {
+        Color32::from_rgb(0xa3, 0xa3, 0xa3)
+    } // #a3a3a3
+    fn neutral_500() -> Color32 {
+        Color32::from_rgb(0x73, 0x73, 0x73)
+    } // #737373
+    fn neutral_600() -> Color32 {
+        Color32::from_rgb(0x52, 0x52, 0x52)
+    } // #525252
+    fn neutral_700() -> Color32 {
+        Color32::from_rgb(0x40, 0x40, 0x40)
+    } // #404040
+    fn neutral_800() -> Color32 {
+        Color32::from_rgb(0x26, 0x26, 0x26)
+    } // #262626
+    fn neutral_900() -> Color32 {
+        Color32::from_rgb(0x17, 0x17, 0x17)
+    } // #171717
+    fn neutral_950() -> Color32 {
+        Color32::from_rgb(0x0a, 0x0a, 0x0a)
+    } // #0a0a0a
+    fn accent_dark() -> Color32 {
+        Color32::from_rgb(0x74, 0xa7, 0xcc)
+    } // #74A7CC
+    fn accent_dark_b20() -> Color32 {
+        Color32::from_rgb(0x5D, 0x86, 0xa3)
+    }
+    fn accent_dark_w20() -> Color32 {
+        Color32::from_rgb(0x90, 0xb9, 0xd6)
+    }
+    fn accent_light() -> Color32 {
+        Color32::from_rgb(0x55, 0x7a, 0x95)
+    } // #557A95
+    fn accent_light_b20() -> Color32 {
+        Color32::from_rgb(0x45, 0x62, 0x77)
+    }
+    fn accent_light_w20() -> Color32 {
+        Color32::from_rgb(0x77, 0x95, 0xAA)
+    }
+    fn red_500() -> Color32 {
+        Color32::from_rgb(0xef, 0x44, 0x44)
+    } // #EF4444
+    fn lime_500() -> Color32 {
+        Color32::from_rgb(0x22, 0xc5, 0x5e)
+    } // #22C55E
+    fn amber_400() -> Color32 {
+        Color32::from_rgb(0xfb, 0xbf, 0x24)
+    } // #FBBF24
 
     fn accent_color(dark_mode: bool) -> Color32 {
         if dark_mode {
