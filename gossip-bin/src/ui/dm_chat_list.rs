use super::{GossipUi, Page, widgets};
use eframe::egui;
use egui::{Context, Label, RichText, Sense, Ui};
use gossip_lib::DmChannelData;
use gossip_lib::FeedKind;
use gossip_lib::GLOBALS;

pub(super) fn update(app: &mut GossipUi, _ctx: &Context, _frame: &mut eframe::Frame, ui: &mut Ui) {
    let mut channels: Vec<DmChannelData> = match GLOBALS.storage.dm_channels() {
        Ok(channels) => channels,
        Err(_) => {
            ui.label("ERROR");
            return;
        }
    };

    ui.add_space(10.0);
    ui.horizontal(|ui| {
        ui.heading("Direct Private Message Channels");
    });
    ui.add_space(10.0);

    let is_signer_ready = GLOBALS.signer.is_ready();

    app.vert_scroll_area()
        .id_source("dm_chat_list")
        .max_width(f32::INFINITY)
        .auto_shrink([false, false])
        .show(ui, |ui| {
            let color = app.theme.accent_color();
            for channeldata in channels.drain(..) {
                let row_response = widgets::list_entry::make_frame(ui)
                    .show(ui, |ui| {
                    ui.set_min_width(ui.available_width());
                    ui.vertical(|ui| {
                        ui.horizontal_wrapped(|ui| {
                            let channel_name = channeldata.dm_channel.name();
                            ui.add(
                                Label::new(RichText::new(channel_name)
                                        .heading()
                                        .color(color)),
                                );

                            ui.with_layout(egui::Layout::right_to_left(egui::Align::TOP), |ui| {
                                ui.label(
                                    crate::date_ago::date_ago(channeldata.latest_message),
                                    ).on_hover_ui(|ui| {
                                    if let Ok(stamp) =
                                        time::OffsetDateTime::from_unix_timestamp(channeldata.latest_message.0)
                                    {
                                        if let Ok(formatted) =
                                            stamp.format(&time::format_description::well_known::Rfc2822)
                                        {
                                            ui.label(formatted);
                                        }
                                    }
                                });
                                ui.label(" - ");
                                ui.label(
                                    RichText::new(
                                        format!("{} unread", channeldata.unread_message_count))
                                    .color(app.theme.accent_color())
                                );
                            });
                        });

<<<<<<< HEAD
                        ui.horizontal_wrapped(|ui| {
                            if is_signer_ready {
                            // TODO
                            // if let Some(message) = channeldata.last_message {
                            //     ui.label(safe_truncate(message, 200));
                            // }
=======
                    ui.label(
                        RichText::new(crate::date_ago::date_ago(
                            channeldata.latest_message_created_at,
                        ))
                        .italics()
                        .weak(),
                    )
                    .on_hover_ui(|ui| {
                        if let Ok(stamp) = time::OffsetDateTime::from_unix_timestamp(
                            channeldata.latest_message_created_at.0,
                        ) {
                            if let Ok(formatted) =
                                stamp.format(&time::format_description::well_known::Rfc2822)
                            {
                                ui.label(formatted);
>>>>>>> 912a9146
                            }

                            ui.with_layout(egui::Layout::right_to_left(egui::Align::TOP), |ui| {
                                ui.label(
                                    RichText::new(format!("{} messages", channeldata.message_count))
                                        .weak()
                                );
                            });
                        });
                    });
                });
                if row_response.response.interact(Sense::click()).clicked() {
                    app.set_page(Page::Feed(FeedKind::DmChat(channeldata.dm_channel.clone())));
                    app.dm_draft_data.clear();
                    app.draft_needs_focus = true;
                }
            }
        });
}<|MERGE_RESOLUTION|>--- conflicted
+++ resolved
@@ -1,3 +1,4 @@
+use super::widgets::safe_truncate;
 use super::{GossipUi, Page, widgets};
 use eframe::egui;
 use egui::{Context, Label, RichText, Sense, Ui};
@@ -43,10 +44,10 @@
 
                             ui.with_layout(egui::Layout::right_to_left(egui::Align::TOP), |ui| {
                                 ui.label(
-                                    crate::date_ago::date_ago(channeldata.latest_message),
+                                    crate::date_ago::date_ago(channeldata.latest_message_created_at),
                                     ).on_hover_ui(|ui| {
                                     if let Ok(stamp) =
-                                        time::OffsetDateTime::from_unix_timestamp(channeldata.latest_message.0)
+                                        time::OffsetDateTime::from_unix_timestamp(channeldata.latest_message_created_at.0)
                                     {
                                         if let Ok(formatted) =
                                             stamp.format(&time::format_description::well_known::Rfc2822)
@@ -64,30 +65,12 @@
                             });
                         });
 
-<<<<<<< HEAD
                         ui.horizontal_wrapped(|ui| {
                             if is_signer_ready {
-                            // TODO
-                            // if let Some(message) = channeldata.last_message {
-                            //     ui.label(safe_truncate(message, 200));
-                            // }
-=======
-                    ui.label(
-                        RichText::new(crate::date_ago::date_ago(
-                            channeldata.latest_message_created_at,
-                        ))
-                        .italics()
-                        .weak(),
-                    )
-                    .on_hover_ui(|ui| {
-                        if let Ok(stamp) = time::OffsetDateTime::from_unix_timestamp(
-                            channeldata.latest_message_created_at.0,
-                        ) {
-                            if let Ok(formatted) =
-                                stamp.format(&time::format_description::well_known::Rfc2822)
-                            {
-                                ui.label(formatted);
->>>>>>> 912a9146
+                                if channeldata.latest_message_content.len() > 0 {
+                                    // TODO replace with UI aware truncate
+                                    ui.label(safe_truncate(channeldata.latest_message_content.as_str(), 100));
+                                }
                             }
 
                             ui.with_layout(egui::Layout::right_to_left(egui::Align::TOP), |ui| {
