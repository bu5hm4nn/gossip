--- conflicted
+++ resolved
@@ -36,11 +36,7 @@
     }
 }
 
-<<<<<<< HEAD
-const TRUNC: f32 = 280.0;
-=======
 const TRUNC: f32 = 320.0;
->>>>>>> 7792737d
 
 impl<'a> Notification<'a> for AuthRequest {
     fn timestamp(&self) -> u64 {
@@ -80,11 +76,7 @@
             .horizontal(|mut strip| {
                 strip.cell(|ui| {
                     // FIXME pull account name with self.account once multiple keys are supported
-<<<<<<< HEAD
-                    ui.label("Authenticate to");
-=======
                     ui.label("Authenticate to:");
->>>>>>> 7792737d
                     if widgets::relay_url(ui, theme, &self.relay)
                         .on_hover_text("Edit this Relay in your Relay settings")
                         .clicked()
