--- conflicted
+++ resolved
@@ -157,7 +157,6 @@
                 inner = inner.text_color(color);
             }
 
-<<<<<<< HEAD
             // ---- show inner ----
             let output = inner.show(ui);
 
@@ -240,26 +239,8 @@
                 }
             }
 
-            (output, self.text)
-        })
-        .inner
-    }
-
-    pub fn show_extended(
-        self,
-        ui: &mut egui::Ui,
-        clipboard: &mut egui_winit::clipboard::Clipboard,
-    ) -> egui::text_edit::TextEditOutput {
-        ui.scope(|ui| {
-            let with_paste = self.with_paste;
-            let (output, text) = self.show(ui);
-=======
-            // show inner
-            let output = inner.show(ui);
->>>>>>> 79ab68aa
-
             // paste button
-            if with_paste {
+            if self.with_paste {
                 let action_size = vec2(45.0, output.response.rect.height());
                 let rect = Rect::from_min_size(
                     output.response.rect.right_top() - vec2(action_size.x, 0.0),
@@ -277,24 +258,13 @@
                     )
                     .clicked()
                 {
-<<<<<<< HEAD
-                    if let Some(paste) = clipboard.get() {
-                        let index = if let Some(cursor) = output.cursor_range {
-                            cursor.primary.ccursor.index
-                        } else {
-                            0
-                        };
-                        text.insert_text(paste.as_str(), index);
-                    }
-=======
                     output.response.request_focus();
                     ui.ctx()
                         .send_viewport_cmd(egui::ViewportCommand::RequestPaste);
->>>>>>> 79ab68aa
                 }
             }
 
-            output
+            (output, self.text)
         })
         .inner
     }
