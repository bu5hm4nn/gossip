--- conflicted
+++ resolved
@@ -14,13 +14,7 @@
 mod nav_item;
 use egui_winit::egui::text::LayoutJob;
 use egui_winit::egui::text_edit::TextEditOutput;
-<<<<<<< HEAD
-use egui_winit::egui::{self, Align, FontSelection, RichText, Ui, WidgetText};
-=======
-use egui_winit::egui::{
-    self, vec2, Align, FontSelection, Rect, Response, RichText, Sense, Ui, WidgetText,
-};
->>>>>>> 9c209e76
+use egui_winit::egui::{self, Align, FontSelection, Response, RichText, Sense, Ui, WidgetText};
 pub use nav_item::NavItem;
 
 mod relay_entry;
