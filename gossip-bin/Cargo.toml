--- conflicted
+++ resolved
@@ -25,21 +25,13 @@
 egui_extras = { git = "https://github.com/bu5hm4nn/egui", rev = "63dde4c9b311da0cae0cb9f9465bf7273227be6c", features = [ "syntect" ] }
 #egui = { git = "https://github.com/bu5hm4nn/egui", rev = "63dde4c9b311da0cae0cb9f9465bf7273227be6c", features = [ "deadlock_detection" ] }
 egui-video = { git = "https://github.com/mikedilger/egui-video", rev = "813192e17f5c0eed9bed6e78f40697ac0ff77639",  features = [ "from_bytes" ], optional = true }
-<<<<<<< HEAD
-gossip-relay-picker = { git = "https://github.com/mikedilger/gossip-relay-picker", rev = "cc9da1eb38d596a860184b9825cfba8be344306e" }
-=======
 gossip-relay-picker = { git = "https://github.com/mikedilger/gossip-relay-picker", rev = "c9058fee79ddc1a52484de2ccec9687a8f10c5e9" }
->>>>>>> c43ec9ed
 gossip-lib = { path = "../gossip-lib" }
 humansize = "2.1"
 image = { version = "0.24.6", features = [ "png", "jpeg" ] }
 lazy_static = "1.4"
 memoize = "0.4"
-<<<<<<< HEAD
-nostr-types = { git = "https://github.com/mikedilger/nostr-types", rev = "14eb73887cc70a286b334537f53c7fea69d2a056", features = [ "speedy" ] }
-=======
 nostr-types = { git = "https://github.com/mikedilger/nostr-types", rev = "ed7084a2a9e9311bb08352b7c602a8d68c70734d", features = [ "speedy" ] }
->>>>>>> c43ec9ed
 paste = "1.0"
 qrcode = { git = "https://github.com/mikedilger/qrcode-rust", rev = "519b77b3efa3f84961169b47d3de08c5ddd86548" }
 resvg = "0.35.0"
