[package]
name = "gossip"
version = "0.6.0-unstable"
description = "A social media client for nostr"
authors = ["Mike Dilger <mike@mikedilger.com>", "fiatjaf <fiatjaf@gmail.com>", "Nate Levin <natelevincycling@gmail.com>", "Nethanja Focking <nethanja@nethanja.de>", "Daniele Tonon <tonon@vitamino.it>", "jeremyd (@jeremyd)"]
license = "MIT"
repository = "https://github.com/mikedilger/gossip"
homepage = "https://github.com/mikedilger/gossip"
default-run = "gossip"
edition = "2021"

[features]
default = ["rustls-tls"]
lang-cjk = []
video-ffmpeg = [ "egui-video", "sdl2" ]

native-tls = [ "reqwest/native-tls", "tungstenite/native-tls", "tokio-tungstenite/native-tls"]
rustls-tls = [ "reqwest/rustls-tls", "tungstenite/rustls-tls-webpki-roots", "tokio-tungstenite/rustls-tls-webpki-roots"]

[patch.crates-io]
# override egui crate for egui_video dependency
egui = { git =  "https://github.com/mikedilger/egui", branch="gossip" }

[patch.'https://github.com/n00kii/rust-ffmpeg']
# Use upstream which is newer
ffmpeg-next = { git = "https://github.com/bu5hm4nn/rust-ffmpeg" }

[dependencies]
async-recursion = "1.0"
async-trait = "0.1"
base64 = "0.21"
dashmap = "5.4"
<<<<<<< HEAD
dirs = "5.0"
eframe = { git = "https://github.com/mikedilger/egui", rev = "cbfbf2910b56b29a9ea71caa1331cd73b594eb93", features = [ "persistence" ] }
egui-winit = { git = "https://github.com/mikedilger/egui", rev = "cbfbf2910b56b29a9ea71caa1331cd73b594eb93", features = [ "default" ] }
egui_extras = { git = "https://github.com/mikedilger/egui", rev = "cbfbf2910b56b29a9ea71caa1331cd73b594eb93", features = [ "image", "svg" ] }
=======
dirs = "4.0"
eframe = { git = "https://github.com/mikedilger/egui", branch="gossip", features = [ "dark-light", "persistence" ] }
egui-winit = { git = "https://github.com/mikedilger/egui", branch="gossip", features = [ "default" ] }
egui_extras = { git = "https://github.com/mikedilger/egui", branch="gossip", features = [ "image", "svg", "tracing" ] }
egui-video = { git = "https://github.com/n00kii/egui-video", features = [ "from_bytes" ], optional = true }
>>>>>>> f8625956
encoding_rs = "0.8"
fallible-iterator = "0.2"
futures = "0.3"
futures-util = "0.3"
gossip-relay-picker = { git = "https://github.com/mikedilger/gossip-relay-picker", rev = "4648e7b6dc74e52df0a7cc00a5814f689a8a9d3c" }
hex = "0.4"
http = "0.2"
humansize = "2.1"
image = { version = "0.24", features = [ "png", "jpeg" ] }
lazy_static = "1.4"
linkify = "0.9"
memoize = "0.4"
mime = "0.3"
nostr-types = { git = "https://github.com/mikedilger/nostr-types", rev = "3066f3dbe95c98ce5527777412db289b266d1f4a" }
parking_lot = "0.12"
qrcode = { git = "https://github.com/mikedilger/qrcode-rust", rev = "519b77b3efa3f84961169b47d3de08c5ddd86548" }
rand = "0.8"
regex = "1.8"
reqwest = { version = "0.11", default-features=false, features = ["brotli", "deflate", "gzip", "json"] }
<<<<<<< HEAD
rusqlite = { version = "0.29", features = ["bundled", "chrono", "serde_json"] }
=======
rusqlite = { version = "0.28", features = ["bundled", "chrono", "serde_json"] }
sdl2 = { version = "0.35.2", features = ["bundled"], optional = true}
>>>>>>> f8625956
serde = { version = "1.0", features = ["derive"] }
serde_json = "1.0"
sha2 = "0.10"
time = { version = "0.3", features = [ "formatting", "macros" ] }
tokio = { version = "1", features = ["full"] }
tracing = "0.1"
tracing-subscriber = { version = "0.3", features = [ "std", "env-filter" ] }
tokio-tungstenite = { version = "0.18", default-features = false, features = [ "connect", "handshake" ] }
tungstenite = { version = "0.18", default-features = false }
vecmap-rs = "0.1"
zeroize = "1.6"

# Force scrypt to build with release-like speed even in dev mode
[profile.dev.package.scrypt]
opt-level = 3
debug-assertions = false
overflow-checks = false

[package.metadata.deb]
section = "web"
assets = [
    ["target/release/gossip", "/usr/bin/", "755"],
    ["packaging/debian/gossip.desktop", "/usr/share/applications/gossip.desktop", "644"],
]<|MERGE_RESOLUTION|>--- conflicted
+++ resolved
@@ -19,29 +19,22 @@
 
 [patch.crates-io]
 # override egui crate for egui_video dependency
-egui = { git =  "https://github.com/mikedilger/egui", branch="gossip" }
+egui = { git =  "https://github.com/mikedilger/egui", rev = "cbfbf2910b56b29a9ea71caa1331cd73b594eb93" }
 
 [patch.'https://github.com/n00kii/rust-ffmpeg']
 # Use upstream which is newer
-ffmpeg-next = { git = "https://github.com/bu5hm4nn/rust-ffmpeg" }
+ffmpeg-next = { git = "https://github.com/bu5hm4nn/rust-ffmpeg", rev = "a08d9f86c2d2fb05fcf6ceb65ae68ef788964f18" }
 
 [dependencies]
 async-recursion = "1.0"
 async-trait = "0.1"
 base64 = "0.21"
 dashmap = "5.4"
-<<<<<<< HEAD
 dirs = "5.0"
 eframe = { git = "https://github.com/mikedilger/egui", rev = "cbfbf2910b56b29a9ea71caa1331cd73b594eb93", features = [ "persistence" ] }
 egui-winit = { git = "https://github.com/mikedilger/egui", rev = "cbfbf2910b56b29a9ea71caa1331cd73b594eb93", features = [ "default" ] }
 egui_extras = { git = "https://github.com/mikedilger/egui", rev = "cbfbf2910b56b29a9ea71caa1331cd73b594eb93", features = [ "image", "svg" ] }
-=======
-dirs = "4.0"
-eframe = { git = "https://github.com/mikedilger/egui", branch="gossip", features = [ "dark-light", "persistence" ] }
-egui-winit = { git = "https://github.com/mikedilger/egui", branch="gossip", features = [ "default" ] }
-egui_extras = { git = "https://github.com/mikedilger/egui", branch="gossip", features = [ "image", "svg", "tracing" ] }
-egui-video = { git = "https://github.com/n00kii/egui-video", features = [ "from_bytes" ], optional = true }
->>>>>>> f8625956
+egui-video = { git = "https://github.com/n00kii/egui-video", rev = "50b4efd6d8250b555a85f966deca737c161ee6df",  features = [ "from_bytes" ], optional = true }
 encoding_rs = "0.8"
 fallible-iterator = "0.2"
 futures = "0.3"
@@ -61,12 +54,8 @@
 rand = "0.8"
 regex = "1.8"
 reqwest = { version = "0.11", default-features=false, features = ["brotli", "deflate", "gzip", "json"] }
-<<<<<<< HEAD
 rusqlite = { version = "0.29", features = ["bundled", "chrono", "serde_json"] }
-=======
-rusqlite = { version = "0.28", features = ["bundled", "chrono", "serde_json"] }
-sdl2 = { version = "0.35.2", features = ["bundled"], optional = true}
->>>>>>> f8625956
+sdl2 = { version = "0.35.2", features = ["bundled"], optional = true }
 serde = { version = "1.0", features = ["derive"] }
 serde_json = "1.0"
 sha2 = "0.10"
