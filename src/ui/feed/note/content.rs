--- conflicted
+++ resolved
@@ -2,26 +2,17 @@
 use super::{GossipUi, NoteData, Page, RepostType};
 use crate::feed::FeedKind;
 use crate::globals::GLOBALS;
-<<<<<<< HEAD
 use eframe::{
     egui::{self, Image, Response},
     epaint::Vec2,
 };
 use egui::{RichText, Ui};
-use lazy_static::lazy_static;
-use linkify::{LinkFinder, LinkKind};
-use nostr_types::find_nostr_bech32_pos;
 use nostr_types::{Id, IdHex, NostrBech32, NostrUrl, PublicKeyHex, Tag, Url};
-use regex::Regex;
-=======
-use eframe::egui::{self, Context};
-use egui::{RichText, Ui};
-use nostr_types::{Id, IdHex, NostrBech32, NostrUrl, PublicKeyHex, Tag};
+use eframe::egui::Context;
 use std::{
     cell::{Ref, RefCell},
     rc::Rc,
 };
->>>>>>> 3236f419
 
 pub(super) fn render_content(
     app: &mut GossipUi,
@@ -34,54 +25,6 @@
 ) {
     ui.style_mut().spacing.item_spacing.x = 0.0;
 
-<<<<<<< HEAD
-    // Optional repost return
-    let mut append_repost: Option<NoteData> = None;
-
-    for segment in shatter_content(content) {
-        match segment {
-            ContentSegment::NostrUrl(nurl) => match nurl.0 {
-                NostrBech32::Pubkey(pk) => {
-                    render_profile_link(app, ui, &pk.into());
-                }
-                NostrBech32::Profile(prof) => {
-                    render_profile_link(app, ui, &prof.pubkey.into());
-                }
-                NostrBech32::Id(id) => {
-                    render_event_link(app, ui, note, &id);
-                }
-                NostrBech32::EventPointer(ep) => {
-                    render_event_link(app, ui, note, &ep.id);
-                }
-            },
-            ContentSegment::TagReference(num) => {
-                if let Some(tag) = note.event.tags.get(num) {
-                    match tag {
-                        Tag::Pubkey { pubkey, .. } => {
-                            render_profile_link(app, ui, pubkey);
-                        }
-                        Tag::Event { id, .. } => {
-                            let mut render_link = true;
-
-                            // we only render the first mention, so if append_repost is_some then skip to render_link
-                            // we also respect the user setting "show first mention"
-                            if append_repost.is_none() && app.settings.show_mentions {
-                                match note.repost {
-                                    Some(RepostType::MentionOnly)
-                                    | Some(RepostType::CommentMention)
-                                    | Some(RepostType::Kind6Mention) => {
-                                        for (i, event) in note.cached_mentions.iter() {
-                                            if *i == num {
-                                                // FIXME is there a way to consume just this entry in cached_mentions so
-                                                //       we can avoid the clone?
-                                                if let Some(note_data) = super::NoteData::new(
-                                                    event.clone(),
-                                                    true,
-                                                    app.settings.show_long_form,
-                                                ) {
-                                                    append_repost = Some(note_data);
-                                                    render_link = false;
-=======
     if let Ok(note) = note_ref.try_borrow() {
         for segment in note.shattered_content.segments.iter() {
             match segment {
@@ -94,7 +37,7 @@
                             }
                             Tag::Event { id, .. } => {
                                 let mut render_link = true;
-                                if app.settings.show_first_mention {
+                                if app.settings.show_mentions {
                                     match note.repost {
                                         Some(RepostType::MentionOnly)
                                         | Some(RepostType::CommentMention)
@@ -116,7 +59,6 @@
                                                         );
                                                         render_link = false;
                                                     }
->>>>>>> 3236f419
                                                 }
                                             }
                                         }
@@ -136,28 +78,8 @@
                         }
                     }
                 }
-<<<<<<< HEAD
-            }
-            ContentSegment::Hyperlink(link) => {
-                if let Some(image_url) = as_image_url(app, link) {
-                    show_image_toggle(app, ui, image_url);
-                //} else if is_video_url(&lowercase) {
-                // TODO
-                //    crate::ui::widgets::break_anywhere_hyperlink_to(ui, link, link);
-                } else {
-                    crate::ui::widgets::break_anywhere_hyperlink_to(ui, link, link);
-                }
-            }
-            ContentSegment::Plain(text) => {
-                if as_deleted {
-                    ui.label(RichText::new(text).strikethrough());
-                } else {
-                    ui.label(text);
-                }
-=======
-                ContentSegment::Hyperlink(linkspan) => render_hyperlink(ui, &note, linkspan),
+                ContentSegment::Hyperlink(linkspan) => render_hyperlink(app, ui, &note, linkspan),
                 ContentSegment::Plain(textspan) => render_plain(ui, &note, textspan, as_deleted),
->>>>>>> 3236f419
             }
         }
     }
@@ -187,22 +109,13 @@
     }
 }
 
-pub(super) fn render_hyperlink(ui: &mut Ui, note: &Ref<NoteData>, linkspan: &Span) {
+pub(super) fn render_hyperlink(app: &mut GossipUi, ui: &mut Ui, note: &Ref<NoteData>, linkspan: &Span) {
     let link = note.shattered_content.slice(linkspan).unwrap();
-    let lowercase = link.to_lowercase();
-    if lowercase.ends_with(".jpg")
-        || lowercase.ends_with(".jpeg")
-        || lowercase.ends_with(".png")
-        || lowercase.ends_with(".gif")
-        || lowercase.ends_with(".webp")
-    {
-        crate::ui::widgets::break_anywhere_hyperlink_to(ui, "[ Image ]", link);
-    } else if lowercase.ends_with(".mov")
-        || lowercase.ends_with(".mp4")
-        || lowercase.ends_with(".mkv")
-        || lowercase.ends_with(".webm")
-    {
-        crate::ui::widgets::break_anywhere_hyperlink_to(ui, "[ Video ]", link);
+    if let Some(image_url) = as_image_url(app, link) {
+        show_image_toggle(app, ui, image_url);
+    //} else if is_video_url(&lowercase) {
+    // TODO
+    //    crate::ui::widgets::break_anywhere_hyperlink_to(ui, link, link);
     } else {
         crate::ui::widgets::break_anywhere_hyperlink_to(ui, link, link);
     }
@@ -241,7 +154,20 @@
     };
 }
 
-<<<<<<< HEAD
+pub(super) fn render_hashtag(ui: &mut Ui, s: &String) {
+    if ui.link(format!("#{}", s)).clicked() {
+        *GLOBALS.status_message.blocking_write() =
+            "Gossip doesn't have a hashtag feed yet.".to_owned();
+    }
+}
+
+pub(super) fn render_unknown_reference(ui: &mut Ui, num: usize) {
+    if ui.link(format!("#[{}]", num)).clicked() {
+        *GLOBALS.status_message.blocking_write() =
+            "Gossip can't handle this kind of tag link yet.".to_owned();
+    }
+}
+
 fn is_image_url(url: &str) -> bool {
     let lower = url.to_lowercase();
     lower.ends_with(".jpg")
@@ -459,35 +385,4 @@
             });
     };
     response_return
-}
-
-#[cfg(test)]
-mod test {
-    use super::*;
-
-    #[test]
-    fn test_shatter_content() {
-        let content = "My friend #[0]  wrote me this note: nostr:note10ttnuuvcs29y3k23gwrcurw2ksvgd7c2rrqlfx7urmt5m963vhss8nja90 and it might have referred to https://github.com/Giszmo/nostr.info/blob/master/assets/js/main.js";
-        let pieces = shatter_content(content);
-        assert_eq!(pieces.len(), 6);
-        assert!(matches!(pieces[0], ContentSegment::Plain(..)));
-        assert!(matches!(pieces[1], ContentSegment::TagReference(..)));
-        assert!(matches!(pieces[2], ContentSegment::Plain(..)));
-        assert!(matches!(pieces[3], ContentSegment::NostrUrl(..)));
-        assert!(matches!(pieces[4], ContentSegment::Plain(..)));
-        assert!(matches!(pieces[5], ContentSegment::Hyperlink(..)));
-=======
-pub(super) fn render_hashtag(ui: &mut Ui, s: &String) {
-    if ui.link(format!("#{}", s)).clicked() {
-        *GLOBALS.status_message.blocking_write() =
-            "Gossip doesn't have a hashtag feed yet.".to_owned();
-    }
-}
->>>>>>> 3236f419
-
-pub(super) fn render_unknown_reference(ui: &mut Ui, num: usize) {
-    if ui.link(format!("#[{}]", num)).clicked() {
-        *GLOBALS.status_message.blocking_write() =
-            "Gossip can't handle this kind of tag link yet.".to_owned();
-    }
 }