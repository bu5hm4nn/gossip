--- conflicted
+++ resolved
@@ -264,23 +264,7 @@
                     // Inner indents first
                     app.settings.theme.feed_post_inner_indent(ui, &render_data);
 
-<<<<<<< HEAD
-                    render_note_inner(app, ctx, ui, note_data, is_main_event, as_reply_to);
-=======
-                    if note_data.author.muted > 0 {
-                        ui.label(RichText::new("MUTED POST").monospace().italics());
-                    } else {
-                        render_note_inner(
-                            app,
-                            ctx,
-                            ui,
-                            note_data,
-                            &render_data,
-                            as_reply_to,
-                            &None,
-                        );
-                    }
->>>>>>> e3b3617c
+                    render_note_inner(app, ctx, ui, note_data, &render_data, as_reply_to, &None);
                 });
             });
 
