macro_rules! text_edit_line {
    ($app:ident, $var:expr) => {
        egui::widgets::TextEdit::singleline(&mut $var)
            .text_color($app.settings.theme.input_text_color())
    };
}

macro_rules! text_edit_multiline {
    ($app:ident, $var:expr) => {
        egui::widgets::TextEdit::multiline(&mut $var)
            .text_color($app.settings.theme.input_text_color())
    };
}

mod components;
mod feed;
mod help;
mod people;
mod relays;
mod search;
mod settings;
mod theme;
mod widgets;
mod you;

use crate::about::About;
use crate::comms::ToOverlordMessage;
use crate::error::Error;
use crate::feed::FeedKind;
use crate::globals::{ZapState, GLOBALS};
use crate::people::Person;
use crate::settings::Settings;
pub use crate::ui::theme::{Theme, ThemeVariant};
use crate::ui::widgets::CopyButton;
#[cfg(feature = "video-ffmpeg")]
use core::cell::RefCell;
use eframe::{egui, IconData};
use egui::{
    Color32, ColorImage, Context, Image, ImageData, Label, RichText, Sense, TextStyle,
    TextureHandle, TextureOptions, Ui, Vec2,
};
#[cfg(feature = "video-ffmpeg")]
use egui_video::{AudioDevice, Player};
use egui_winit::egui::Response;
use nostr_types::{Id, IdHex, Metadata, MilliSatoshi, PublicKey, UncheckedUrl, Url};
use std::collections::{HashMap, HashSet};
#[cfg(feature = "video-ffmpeg")]
use std::rc::Rc;
use std::sync::atomic::Ordering;
use std::time::{Duration, Instant};
use zeroize::Zeroize;

use self::feed::Notes;
use self::widgets::NavItem;

pub fn run() -> Result<(), Error> {
    let icon_bytes = include_bytes!("../../gossip.png");
    let icon = image::load_from_memory(icon_bytes)?.to_rgba8();
    let (icon_width, icon_height) = icon.dimensions();

    let options = eframe::NativeOptions {
        decorated: true,
        #[cfg(target_os = "macos")]
        fullsize_content: true,
        drag_and_drop_support: true,
        default_theme: if GLOBALS.settings.read().theme.dark_mode {
            eframe::Theme::Dark
        } else {
            eframe::Theme::Light
        },
        icon_data: Some(IconData {
            rgba: icon.into_raw(),
            width: icon_width,
            height: icon_height,
        }),
        initial_window_size: Some(egui::vec2(700.0, 900.0)),
        resizable: true,
        centered: true,
        vsync: true,
        follow_system_theme: GLOBALS.settings.read().theme.follow_os_dark_mode,
        ..Default::default()
    };

    if let Err(e) = eframe::run_native(
        "gossip",
        options,
        Box::new(|cc| Box::new(GossipUi::new(cc))),
    ) {
        tracing::error!("Eframe error: {}", e);
    }

    Ok(())
}

#[derive(Debug, Clone, PartialEq)]
enum Page {
    Feed(FeedKind),
    PeopleList,
    PeopleFollow,
    PeopleMuted,
    Person(PublicKey),
    YourKeys,
    YourMetadata,
    YourDelegation,
    RelaysActivityMonitor,
    RelaysMine,
    RelaysKnownNetwork,
    Search,
    Settings,
    HelpHelp,
    HelpStats,
    HelpAbout,
}

#[derive(Eq, Hash, PartialEq)]
enum SubMenu {
    People,
    Relays,
    Account,
    Help,
}

impl SubMenu {
    fn to_id_str(&self) -> &'static str {
        match self {
            SubMenu::People => "people_submenu",
            SubMenu::Account => "account_submenu",
            SubMenu::Relays => "relays_submenu",
            SubMenu::Help => "help_submenu",
        }
    }
}

struct SubMenuState {
    submenu_states: HashMap<SubMenu, bool>,
}

impl SubMenuState {
    fn new() -> Self {
        let mut submenu_states: HashMap<SubMenu, bool> = HashMap::new();
        submenu_states.insert(SubMenu::People, false);
        submenu_states.insert(SubMenu::Relays, false);
        submenu_states.insert(SubMenu::Account, false);
        submenu_states.insert(SubMenu::Help, false);
        Self { submenu_states }
    }
    fn set_active(&mut self, item: &SubMenu) {
        for entry in self.submenu_states.iter_mut() {
            *entry.1 = entry.0 == item;
        }
    }
}

pub enum HighlightType {
    Nothing,
    PublicKey,
    Event,
    Relay,
    Hyperlink,
}

struct GossipUi {
    #[cfg(feature = "video-ffmpeg")]
    audio_device: Option<AudioDevice>,
    #[cfg(feature = "video-ffmpeg")]
    video_players: HashMap<Url, Rc<RefCell<egui_video::Player>>>,

    // Rendering
    next_frame: Instant,
    override_dpi: bool,
    override_dpi_value: u32,
    current_scroll_offset: f32,
    future_scroll_offset: f32,

    // QR codes being rendered (in feed or elsewhere)
    // the f32's are the recommended image size
    qr_codes: HashMap<String, Result<(TextureHandle, f32, f32), Error>>,

    // Processed events caching
    notes: Notes,

    // RelayUi
    relays: relays::RelayUi,

    // Post rendering
    render_raw: Option<Id>,
    render_qr: Option<Id>,
    approved: HashSet<Id>, // content warning posts
    height: HashMap<Id, f32>,

    // Person page rendering ('npub', 'nprofile', or 'lud06')
    person_qr: Option<&'static str>,
    setting_active_person: bool,

    // Page
    page: Page,
    history: Vec<Page>,
    mainfeed_include_nonroot: bool,
    inbox_include_indirect: bool,
    submenu_ids: HashMap<SubMenu, egui::Id>,
    submenu_state: SubMenuState,

    // General Data
    about: About,
    icon: TextureHandle,
    placeholder_avatar: TextureHandle,
    options_symbol: TextureHandle,
    settings: Settings,
    avatars: HashMap<PublicKey, TextureHandle>,
    images: HashMap<Url, TextureHandle>,
    /// used when settings.show_media=false to explicitly show
    media_show_list: HashSet<Url>,
    /// used when settings.show_media=false to explicitly hide
    media_hide_list: HashSet<Url>,
    /// media that the user has selected to show full-width
    media_full_width_list: HashSet<Url>,

    // User entry: posts
    show_post_area: bool,
    draft: String,
    draft_needs_focus: bool,
    draft_repost: Option<Id>,
    unlock_needs_focus: bool,
    tag_someone: String,
    include_subject: bool,
    subject: String,
    include_content_warning: bool,
    content_warning: String,
    replying_to: Option<Id>,

    // User entry: metadata
    editing_metadata: bool,
    metadata: Metadata,

    // User entry: delegatee tag (as JSON string)
    delegatee_tag_str: String,

    // User entry: general
    nprofile_follow: String,
    nip05follow: String,
    follow_pubkey: String,
    follow_pubkey_at_relay: String,
    follow_clear_needs_confirm: bool,
    password: String,
    password2: String,
    password3: String,
    delete_confirm: bool,
    new_metadata_fieldname: String,
    import_priv: String,
    import_pub: String,
<<<<<<< HEAD
=======
    show_hidden_relays: bool,
>>>>>>> f5fe7a05
    search: String,
    entering_search_page: bool,

    // Collapsed threads
    collapsed: Vec<Id>,

    // Visisble Note IDs
    // (we resubscribe to reactions/zaps/deletes when this changes)
    visible_note_ids: Vec<Id>,
    // This one is built up as rendering happens, then compared
    next_visible_note_ids: Vec<Id>,
    last_visible_update: Instant,

    // Zap state, computed once per frame instead of per note
    // zap_state and note_being_zapped are computed from GLOBALS.current_zap and are
    //   not authoratative.
    zap_state: ZapState,
    note_being_zapped: Option<Id>,
}

impl Drop for GossipUi {
    fn drop(&mut self) {
        self.password.zeroize();
        self.password2.zeroize();
        self.password3.zeroize();
    }
}

impl GossipUi {
    fn new(cctx: &eframe::CreationContext<'_>) -> Self {
        let mut settings = GLOBALS.settings.read().clone();

        if let Some(dpi) = settings.override_dpi {
            let ppt: f32 = dpi as f32 / 72.0;
            cctx.egui_ctx.set_pixels_per_point(ppt);
            tracing::debug!("Pixels per point: {}", ppt);
        } else if let Some(ppt) = cctx.integration_info.native_pixels_per_point {
            cctx.egui_ctx.set_pixels_per_point(ppt);
            tracing::debug!("Pixels per point: {}", ppt);
        } else {
            tracing::debug!("Pixels per point: {}", cctx.egui_ctx.pixels_per_point());
        }

        // Set global pixels_per_point_times_100, used for image scaling.
        GLOBALS.pixels_per_point_times_100.store(
            (cctx.egui_ctx.pixels_per_point() * 100.0) as u32,
            Ordering::Relaxed,
        );

        {
            cctx.egui_ctx.tessellation_options_mut(|to| {
                // Less feathering
                to.feathering = true;
                to.feathering_size_in_pixels = 0.667;

                // Sharper text
                to.round_text_to_pixels = true;
            });
        }

        let mut submenu_ids: HashMap<SubMenu, egui::Id> = HashMap::new();
        submenu_ids.insert(SubMenu::People, egui::Id::new(SubMenu::People.to_id_str()));
        submenu_ids.insert(
            SubMenu::Account,
            egui::Id::new(SubMenu::Account.to_id_str()),
        );
        submenu_ids.insert(SubMenu::Relays, egui::Id::new(SubMenu::Relays.to_id_str()));
        submenu_ids.insert(SubMenu::Help, egui::Id::new(SubMenu::Help.to_id_str()));

        let icon_texture_handle = {
            let bytes = include_bytes!("../../gossip.png");
            let image = image::load_from_memory(bytes).unwrap();
            let size = [image.width() as _, image.height() as _];
            let image_buffer = image.to_rgba8();
            let pixels = image_buffer.as_flat_samples();
            cctx.egui_ctx.load_texture(
                "icon",
                ImageData::Color(ColorImage::from_rgba_unmultiplied(size, pixels.as_slice())),
                TextureOptions::default(), // magnification, minification
            )
        };

        let placeholder_avatar_texture_handle = {
            let bytes = include_bytes!("../../assets/placeholder_avatar.png");
            let image = image::load_from_memory(bytes).unwrap();
            let size = [image.width() as _, image.height() as _];
            let image_buffer = image.to_rgba8();
            let pixels = image_buffer.as_flat_samples();
            cctx.egui_ctx.load_texture(
                "placeholder_avatar",
                ImageData::Color(ColorImage::from_rgba_unmultiplied(size, pixels.as_slice())),
                TextureOptions::default(), // magnification, minification
            )
        };

        #[cfg(feature = "video-ffmpeg")]
        let audio_device = {
            let mut device = None;
            if let Ok(init) = sdl2::init() {
                if let Ok(audio) = init.audio() {
                    if let Ok(dev) = egui_video::init_audio_device(&audio) {
                        device = Some(dev);
                    }
                }
            }
            device
        };

        // how to load an svg
        let options_symbol = {
            let bytes = include_bytes!("../../assets/option.svg");
            let color_image = egui_extras::image::load_svg_bytes_with_size(
                bytes,
                egui_extras::image::FitTo::Size(
                    (cctx.egui_ctx.pixels_per_point() * 40.0) as u32,
                    (cctx.egui_ctx.pixels_per_point() * 40.0) as u32,
                ),
            )
            .unwrap();
            cctx.egui_ctx
                .load_texture("options_symbol", color_image, TextureOptions::LINEAR)
        };

        let current_dpi = (cctx.egui_ctx.pixels_per_point() * 72.0) as u32;
        let (override_dpi, override_dpi_value): (bool, u32) = match settings.override_dpi {
            Some(v) => (true, v),
            None => (false, current_dpi),
        };

        let start_page = if GLOBALS.first_run.load(Ordering::Relaxed) {
            Page::HelpHelp
        } else {
            Page::Feed(FeedKind::Followed(false))
        };

        // Apply current theme
        if settings.theme.follow_os_dark_mode {
            settings.theme.dark_mode = cctx.egui_ctx.style().visuals.dark_mode;
        }
        theme::apply_theme(settings.theme, &cctx.egui_ctx);

        GossipUi {
            #[cfg(feature = "video-ffmpeg")]
            audio_device,
            #[cfg(feature = "video-ffmpeg")]
            video_players: HashMap::new(),
            next_frame: Instant::now(),
            override_dpi,
            override_dpi_value,
            current_scroll_offset: 0.0,
            future_scroll_offset: 0.0,
            qr_codes: HashMap::new(),
            notes: Notes::new(),
            relays: relays::RelayUi::new(),
            render_raw: None,
            render_qr: None,
            approved: HashSet::new(),
            height: HashMap::new(),
            person_qr: None,
            setting_active_person: false,
            page: start_page,
            history: vec![],
            mainfeed_include_nonroot: cctx
                .egui_ctx
                .data_mut(|d| d.get_persisted(egui::Id::new("mainfeed_include_nonroot")))
                .unwrap_or(false),
            inbox_include_indirect: cctx
                .egui_ctx
                .data_mut(|d| d.get_persisted(egui::Id::new("inbox_include_indirect")))
                .unwrap_or(false),
            submenu_ids,
            submenu_state: SubMenuState::new(),
            about: crate::about::about(),
            icon: icon_texture_handle,
            placeholder_avatar: placeholder_avatar_texture_handle,
            options_symbol,
            settings,
            avatars: HashMap::new(),
            images: HashMap::new(),
            media_show_list: HashSet::new(),
            media_hide_list: HashSet::new(),
            media_full_width_list: HashSet::new(),
            show_post_area: false,
            draft: "".to_owned(),
            draft_needs_focus: false,
            draft_repost: None,
            unlock_needs_focus: false,
            tag_someone: "".to_owned(),
            include_subject: false,
            subject: "".to_owned(),
            include_content_warning: false,
            content_warning: "".to_owned(),
            replying_to: None,
            editing_metadata: false,
            metadata: Metadata::new(),
            delegatee_tag_str: "".to_owned(),
            nprofile_follow: "".to_owned(),
            nip05follow: "".to_owned(),
            follow_pubkey: "".to_owned(),
            follow_pubkey_at_relay: "".to_owned(),
            follow_clear_needs_confirm: false,
            password: "".to_owned(),
            password2: "".to_owned(),
            password3: "".to_owned(),
            delete_confirm: false,
            new_metadata_fieldname: String::new(),
            import_priv: "".to_owned(),
            import_pub: "".to_owned(),
<<<<<<< HEAD
=======
            show_hidden_relays: false,
>>>>>>> f5fe7a05
            search: "".to_owned(),
            entering_search_page: false,
            collapsed: vec![],
            visible_note_ids: vec![],
            next_visible_note_ids: vec![],
            last_visible_update: Instant::now(),
            zap_state: ZapState::None,
            note_being_zapped: None,
        }
    }

    // maybe_relays is only used for Page::Feed(FeedKind::Thread...)
    fn set_page(&mut self, page: Page) {
        if self.page != page {
            tracing::trace!("PUSHING HISTORY: {:?}", &self.page);
            self.history.push(self.page.clone());
            self.set_page_inner(page);

            // Clear QR codes on page switches
            self.qr_codes.clear();
            self.render_qr = None;
            self.person_qr = None;
        }
    }

    fn back(&mut self) {
        if let Some(page) = self.history.pop() {
            tracing::trace!("POPPING HISTORY: {:?}", &page);
            self.set_page_inner(page);
        } else {
            tracing::trace!("HISTORY STUCK ON NONE");
        }
    }

    fn set_page_inner(&mut self, page: Page) {
        // Setting the page often requires some associated actions:
        match &page {
            Page::Feed(FeedKind::Followed(with_replies)) => {
                GLOBALS.feed.set_feed_to_followed(*with_replies);
            }
            Page::Feed(FeedKind::Inbox(indirect)) => {
                GLOBALS.feed.set_feed_to_inbox(*indirect);
            }
            Page::Feed(FeedKind::Thread {
                id,
                referenced_by,
                author,
            }) => {
                GLOBALS
                    .feed
                    .set_feed_to_thread(*id, *referenced_by, vec![], *author);
            }
            Page::Feed(FeedKind::Person(pubkey)) => {
                GLOBALS.feed.set_feed_to_person(pubkey.to_owned());
            }
            Page::Search => {
                self.entering_search_page = true;
            }
            _ => {}
        }
        self.page = page;
    }

    fn clear_post(&mut self) {
        self.show_post_area = false;
        self.draft_needs_focus = false;
        self.draft = "".to_owned();
        self.draft_repost = None;
        self.tag_someone = "".to_owned();
        self.include_subject = false;
        self.subject = "".to_owned();
        self.replying_to = None;
        self.include_content_warning = false;
        self.content_warning = "".to_owned();
    }
}

impl eframe::App for GossipUi {
    fn update(&mut self, ctx: &Context, frame: &mut eframe::Frame) {
        let max_fps = GLOBALS.settings.read().max_fps as f32;

        if self.future_scroll_offset != 0.0 {
            ctx.request_repaint();
        } else {
            // Wait until the next frame
            std::thread::sleep(self.next_frame - Instant::now());
            self.next_frame += Duration::from_secs_f32(1.0 / max_fps);

            // Redraw at least once per second
            ctx.request_repaint_after(Duration::from_secs(1));
        }

        if GLOBALS.shutting_down.load(Ordering::Relaxed) {
            frame.close();
        }

        // Smooth Scrolling
        {
            // Add the amount of scroll requested to the future
            let mut requested_scroll: f32 = 0.0;
            ctx.input(|i| {
                requested_scroll = i.scroll_delta.y;
            });
            self.future_scroll_offset += requested_scroll;

            // Move by 10% of future scroll offsets
            self.current_scroll_offset = 0.1 * self.future_scroll_offset;
            self.future_scroll_offset -= self.current_scroll_offset;

            // Friction stop when slow enough
            if self.future_scroll_offset < 1.0 && self.future_scroll_offset > -1.0 {
                self.future_scroll_offset = 0.0;
            }
        }

        if self.settings.theme.follow_os_dark_mode {
            // detect if the OS has changed dark/light mode
            let os_dark_mode = ctx.style().visuals.dark_mode;
            if os_dark_mode != self.settings.theme.dark_mode {
                // switch to the OS setting
                self.settings.theme.dark_mode = os_dark_mode;
                theme::apply_theme(self.settings.theme, ctx);
            }
        }

        // dialogues first
<<<<<<< HEAD
        if relays::is_entry_dialog_active(self) {
=======
        if self.relays.add_dialog_active {
>>>>>>> f5fe7a05
            relays::entry_dialog(ctx, self);
        }

        egui::SidePanel::left("main-naviation-panel")
            .show_separator_line(false)
            .frame(
                egui::Frame::none()
                .inner_margin({
                    #[cfg(not(target_os = "macos"))]
                    let margin = egui::Margin::symmetric( 20.0, 20.0 );
                    #[cfg(target_os = "macos")]
                    let margin = egui::Margin{ left: 20.0, right: 20.0, top: 35.0, bottom: 20.0 };
                    margin
                })
                .fill(self.settings.theme.navigation_bg_fill())
            )
            .show(ctx, |ui| {
                    self.begin_ui(ui);

                    // cut indentation
                    ui.style_mut().spacing.indent = 0.0;
                    ui.style_mut().visuals.widgets.inactive.fg_stroke.color = self.settings.theme.navigation_text_color();
                    ui.style_mut().visuals.widgets.hovered.fg_stroke.color = self.settings.theme.navigation_text_hover_color();
                    ui.style_mut().visuals.widgets.hovered.fg_stroke.width = 1.0;
                    ui.style_mut().visuals.widgets.active.fg_stroke.color = self.settings.theme.navigation_text_active_color();

                    ui.add_space(4.0);
                    let back_label_text = RichText::new("‹ Back");
                    let label = if self.history.is_empty() {
                        Label::new(back_label_text.color(
                            Color32::from_white_alpha(8)))
                    } else {
                        Label::new(back_label_text.color(
                            self.settings.theme.navigation_text_color())
                        ).sense(Sense::click())
                    };
                    if ui.add(label).clicked() {
                        self.back();
                    }

                    ui.add_space(4.0);
                    ui.separator();
                    ui.add_space(4.0);

                    if self.add_selected_label(
                            ui,
                            matches!(self.page, Page::Feed(FeedKind::Followed(_))),
                            "Main Feed",
                        )
                        .clicked()
                    {
                        self.set_page(Page::Feed(FeedKind::Followed(
                            self.mainfeed_include_nonroot,
                        )));
                    }
                    if let Some(pubkey) = GLOBALS.signer.public_key() {
                        if self.add_selected_label(
                                ui,
                                matches!(&self.page, Page::Feed(FeedKind::Person(key)) if *key == pubkey),
                                "My Notes",
                            )
                            .clicked()
                        {
                            self.set_page(Page::Feed(FeedKind::Person(pubkey)));
                        }
                    }
                    if self.add_selected_label(
                            ui,
                            matches!(self.page, Page::Feed(FeedKind::Inbox(_))),
                            "Inbox",
                        )
                        .clicked()
                    {
                        self.set_page(Page::Feed(FeedKind::Inbox(self.inbox_include_indirect)));
                    }

                    ui.add_space(8.0);

                    // ---- People Submenu ----
                    {
                        let (mut submenu, header_response) =
                            self.get_openable_menu( ui, SubMenu::People, "People");
                        submenu.show_body_indented(&header_response, ui, |ui| {
                                self.add_menu_item_page(ui, Page::PeopleList, "Followed");
                                self.add_menu_item_page(ui, Page::PeopleFollow, "Follow new");
                                self.add_menu_item_page(ui, Page::PeopleMuted, "Muted");
                            });
                        self.after_openable_menu(ui, &submenu);
                    }
                    // ---- Relays Submenu ----
                    {
                        let (mut submenu, header_response) =
                            self.get_openable_menu( ui, SubMenu::Relays, "Relays");
                        submenu.show_body_indented(&header_response, ui, |ui| {
                                self.add_menu_item_page(ui, Page::RelaysActivityMonitor, "Active Relays");
                                self.add_menu_item_page(ui, Page::RelaysMine, "My Relays");
                                self.add_menu_item_page(ui, Page::RelaysKnownNetwork, "Known Network");
                                ui.vertical(|ui| {
                                    ui.spacing_mut().button_padding *= 2.0;
                                    ui.visuals_mut().widgets.inactive.weak_bg_fill = self.settings.theme.accent_color().linear_multiply(0.2);
                                    ui.visuals_mut().widgets.inactive.fg_stroke.width = 1.0;
                                    ui.visuals_mut().widgets.hovered.weak_bg_fill = self.settings.theme.navigation_text_color();
                                    ui.visuals_mut().widgets.hovered.fg_stroke.color = self.settings.theme.accent_color();
                                    if ui.button(RichText::new("Add Relay")).on_hover_cursor(egui::CursorIcon::PointingHand).clicked() {
<<<<<<< HEAD
                                        relays::start_entry_dialog(self);
=======
                                        self.relays.add_dialog_active = true;
>>>>>>> f5fe7a05
                                    }
                                });
                            });
                        self.after_openable_menu(ui, &submenu);
                    }
                    // ---- Account Submenu ----
                    {
                        let (mut submenu, header_response) =
                            self.get_openable_menu( ui, SubMenu::Account, "Account");
                        submenu.show_body_indented(&header_response, ui, |ui| {
                                self.add_menu_item_page(ui, Page::YourMetadata, "Profile");
                                self.add_menu_item_page(ui, Page::YourKeys, "Keys");
                                self.add_menu_item_page(ui, Page::YourDelegation, "Delegation");
                            });
                        self.after_openable_menu(ui, &submenu);
                    }
                    // ----
                    if self.add_selected_label(ui, self.page == Page::Search, "Search")
                        .clicked()
                    {
                        self.set_page(Page::Search);
                    }
                    // ----
                    if self.add_selected_label(
                            ui,
                            self.page == Page::Settings,
                            "Settings",
                        )
                        .clicked()
                    {
                        self.set_page(Page::Settings);
                    }
                    // ---- Help Submenu ----
                    {
                        let (mut submenu, header_response) =
                            self.get_openable_menu( ui, SubMenu::Help, "Help");
                        submenu.show_body_indented(&header_response, ui, |ui| {
                                self.add_menu_item_page(ui, Page::HelpHelp, "Help");
                                self.add_menu_item_page(ui, Page::HelpStats, "Stats");
                                self.add_menu_item_page(ui, Page::HelpAbout, "About");
                            });
                        self.after_openable_menu(ui, &submenu);
                    }

                    // -- Status Area
                    ui.with_layout(egui::Layout::bottom_up(egui::Align::LEFT), |ui|{
                        let messages = GLOBALS.status_queue.read().read_all();
                        if ui.add(
                            Label::new(RichText::new(&messages[0]).strong()).sense(Sense::click())
                        ).clicked() {
                            GLOBALS.status_queue.write().dismiss(0);
                        }
                        if ui.add(
                            Label::new(RichText::new(&messages[1]).small()).sense(Sense::click())
                        ).clicked() {
                            GLOBALS.status_queue.write().dismiss(1);
                        }
                        if ui.add(
                            Label::new(RichText::new(&messages[2]).weak().small()).sense(Sense::click())
                        ).clicked() {
                            GLOBALS.status_queue.write().dismiss(2);
                        }
                    });

                    // ---- "plus icon" ----
                    if !self.show_post_area {
                        let bottom_right = ui.ctx().screen_rect().right_bottom();
                        let pos = bottom_right + Vec2::new(-crate::AVATAR_SIZE_F32 * 2.0, -crate::AVATAR_SIZE_F32 * 2.0);

                        egui::Area::new(ui.next_auto_id())
                            .movable(false)
                            .interactable(true)
                            .fixed_pos(pos)
                            .constrain(true)
                            .show(ctx, |ui| {
                                self.begin_ui(ui);
                                egui::Frame::popup(&self.settings.theme.get_style())
                                    .rounding(egui::Rounding::same(crate::AVATAR_SIZE_F32/2.0)) // need the rounding for the shadow
                                    .stroke(egui::Stroke::NONE)
                                    .fill(Color32::TRANSPARENT)
                                    .shadow(egui::epaint::Shadow::NONE)
                                    .show(
                                    ui,
                                    |ui| {
                                        let text = if GLOBALS.signer.is_ready() {
                                            RichText::new("+").size(22.5)
                                        } else {
                                            RichText::new("\u{1f513}").size(20.0)
                                        };
                                        let response = ui.add_sized(
                                            [ crate::AVATAR_SIZE_F32 , crate::AVATAR_SIZE_F32 ],
                                            egui::Button::new( text
                                            .color(self.settings.theme.navigation_text_color()))
                                            .stroke(egui::Stroke::NONE)
                                            .rounding(egui::Rounding::same(crate::AVATAR_SIZE_F32))
                                            .fill(self.settings.theme.navigation_bg_fill()) );
                                        if response.clicked() {
                                            self.show_post_area = true;
                                            if GLOBALS.signer.is_ready() {
                                                self.draft_needs_focus = true;
                                            } else {
                                                self.unlock_needs_focus = true;
                                            }
                                        }
                                        response.on_hover_cursor(egui::CursorIcon::PointingHand);
                                });
                            });
                    }

        });

        egui::TopBottomPanel::top("top-area")
            .frame(
                egui::Frame::side_top_panel(&self.settings.theme.get_style()).inner_margin(
                    egui::Margin {
                        left: 20.0,
                        right: 15.0,
                        top: 10.0,
                        bottom: 10.0,
                    },
                ),
            )
            .resizable(true)
            .show_animated(
                ctx,
                self.show_post_area && self.settings.posting_area_at_top,
                |ui| {
                    self.begin_ui(ui);
                    feed::post::posting_area(self, ctx, frame, ui);
                },
            );

        //let show_status = self.show_post_area && !self.settings.posting_area_at_top;
        let show_status = true;

        let resizable = true;

        egui::TopBottomPanel::bottom("status")
            .frame({
                let frame = egui::Frame::side_top_panel(&self.settings.theme.get_style());
                frame.inner_margin(if !self.settings.posting_area_at_top {
                    egui::Margin {
                        left: 20.0,
                        right: 18.0,
                        top: 10.0,
                        bottom: 0.0,
                    }
                } else {
                    egui::Margin {
                        left: 20.0,
                        right: 18.0,
                        top: 1.0,
                        bottom: 5.0,
                    }
                })
            })
            .resizable(resizable)
            .show_separator_line(false)
            .show_animated(ctx, show_status, |ui| {
                self.begin_ui(ui);
                if self.show_post_area && !self.settings.posting_area_at_top {
                    ui.add_space(7.0);
                    feed::post::posting_area(self, ctx, frame, ui);
                }
                ui.vertical(|ui| {
                    ui.add_space(5.0);
                    ui.with_layout(egui::Layout::right_to_left(egui::Align::BOTTOM), |ui| {
                        let in_flight = GLOBALS.fetcher.requests_in_flight();
                        let queued = GLOBALS.fetcher.requests_queued();
                        let events = GLOBALS
                            .storage
                            .get_event_stats()
                            .map(|s| s.entries())
                            .unwrap_or(0);
                        let relays = GLOBALS.connected_relays.len();
                        let stats_message = format!(
                            "EVENTS: {}     RELAYS CONNECTED: {}     HTTP: {} / {}",
                            events,
                            relays,
                            in_flight,
                            in_flight + queued
                        );
                        let stats_message = RichText::new(stats_message)
                            .color(self.settings.theme.notice_marker_text_color());
                        ui.add(Label::new(stats_message));
                    });
                });
            });

        // Prepare local zap data once per frame for easier compute at render time
        self.zap_state = (*GLOBALS.current_zap.read()).clone();
        self.note_being_zapped = match self.zap_state {
            ZapState::None => None,
            ZapState::CheckingLnurl(id, _, _) => Some(id),
            ZapState::SeekingAmount(id, _, _, _) => Some(id),
            ZapState::LoadingInvoice(id, _) => Some(id),
            ZapState::ReadyToPay(id, _) => Some(id),
        };

        egui::CentralPanel::default()
            .frame({
                let frame = egui::Frame::central_panel(&self.settings.theme.get_style());
                frame.inner_margin(egui::Margin {
                    left: 20.0,
                    right: 10.0,
                    top: 10.0,
                    bottom: 0.0,
                })
            })
            .show(ctx, |ui| {
                self.begin_ui(ui);
                match self.page {
                    Page::Feed(_) => feed::update(self, ctx, frame, ui),
                    Page::PeopleList | Page::PeopleFollow | Page::PeopleMuted | Page::Person(_) => {
                        people::update(self, ctx, frame, ui)
                    }
                    Page::YourKeys | Page::YourMetadata | Page::YourDelegation => {
                        you::update(self, ctx, frame, ui)
                    }
                    Page::RelaysActivityMonitor | Page::RelaysMine | Page::RelaysKnownNetwork => {
                        relays::update(self, ctx, frame, ui)
                    }
                    Page::Search => search::update(self, ctx, frame, ui),
                    Page::Settings => settings::update(self, ctx, frame, ui),
                    Page::HelpHelp | Page::HelpStats | Page::HelpAbout => {
                        help::update(self, ctx, frame, ui)
                    }
                }
            });
    }
}

impl GossipUi {
    fn begin_ui(&self, ui: &mut Ui) {
        // if a dialog is open, disable the rest of the UI
<<<<<<< HEAD
        ui.set_enabled(!relays::is_entry_dialog_active(self));
=======
        ui.set_enabled(!self.relays.add_dialog_active);
>>>>>>> f5fe7a05
    }

    /// A short rendering of a `PublicKey`
    pub fn pubkey_short(pk: &PublicKey) -> String {
        let npub = pk.as_bech32_string();
        format!(
            "{}...{}",
            &npub.get(0..10).unwrap_or("??????????"),
            &npub
                .get(npub.len() - 10..npub.len())
                .unwrap_or("??????????")
        )
    }

    pub fn hex_id_short(idhex: &IdHex) -> String {
        idhex.as_str()[0..8].to_string()
    }

    /// A display name for a `Person`
    pub fn display_name_from_dbperson(dbperson: &Person) -> String {
        match dbperson.display_name() {
            Some(name) => name.to_owned(),
            None => Self::pubkey_short(&dbperson.pubkey),
        }
    }

    pub fn display_name_from_pubkey_lookup(pubkey: &PublicKey) -> String {
        match GLOBALS.storage.read_person(pubkey) {
            Ok(Some(dbperson)) => Self::display_name_from_dbperson(&dbperson),
            _ => Self::pubkey_short(pubkey),
        }
    }

    pub fn render_person_name_line(app: &mut GossipUi, ui: &mut Ui, person: &Person) {
        // Let the 'People' manager know that we are interested in displaying this person.
        // It will take all actions necessary to make the data eventually available.
        GLOBALS.people.person_of_interest(person.pubkey);

        ui.horizontal_wrapped(|ui| {
            let name = GossipUi::display_name_from_dbperson(person);

            ui.menu_button(&name, |ui| {
                let mute_label = if person.muted { "Unmute" } else { "Mute" };
                if ui.button(mute_label).clicked() {
                    let _ = GLOBALS.people.mute(&person.pubkey, !person.muted);
                    app.notes.cache_invalidate_person(&person.pubkey);
                }
                if !person.followed && ui.button("Follow").clicked() {
                    let _ = GLOBALS.people.follow(&person.pubkey, true);
                } else if person.followed && ui.button("Unfollow").clicked() {
                    let _ = GLOBALS.people.follow(&person.pubkey, false);
                }
                if ui.button("Update Metadata").clicked() {
                    let _ = GLOBALS
                        .to_overlord
                        .send(ToOverlordMessage::UpdateMetadata(person.pubkey));
                }
                if ui.button("View Their Posts").clicked() {
                    app.set_page(Page::Feed(FeedKind::Person(person.pubkey)));
                }
            });

            if person.followed {
                ui.label("🚶");
            }

            if let Some(mut nip05) = person.nip05().map(|s| s.to_owned()) {
                if nip05.starts_with("_@") {
                    nip05 = nip05.get(2..).unwrap().to_string();
                }

                if person.nip05_valid {
                    ui.label(RichText::new(nip05).monospace().small());
                } else {
                    ui.label(RichText::new(nip05).monospace().small().strikethrough());
                }
            }

            ui.label(RichText::new("🔑").text_style(TextStyle::Small).weak());
            if ui
                .add(CopyButton {})
                .on_hover_text("Copy Public Key")
                .clicked()
            {
                ui.output_mut(|o| o.copied_text = person.pubkey.as_bech32_string());
            }
        });
    }

    pub fn try_get_avatar(&mut self, ctx: &Context, pubkey: &PublicKey) -> Option<TextureHandle> {
        // Do not keep retrying if failed
        if GLOBALS.failed_avatars.blocking_read().contains(pubkey) {
            return None;
        }

        if let Some(th) = self.avatars.get(pubkey) {
            return Some(th.to_owned());
        }

        if let Some(color_image) = GLOBALS.people.get_avatar(pubkey) {
            let texture_handle = ctx.load_texture(
                pubkey.as_hex_string(),
                color_image,
                TextureOptions::default(),
            );
            self.avatars
                .insert(pubkey.to_owned(), texture_handle.clone());
            Some(texture_handle)
        } else {
            None
        }
    }

    pub fn try_check_url(&self, url_string: &str) -> Option<Url> {
        let unchecked_url = UncheckedUrl(url_string.to_owned());
        GLOBALS.media.check_url(unchecked_url)
    }

    pub fn retry_media(&self, url: &Url) {
        GLOBALS.media.retry_failed(&url.to_unchecked_url());
    }

    pub fn has_media_loading_failed(&self, url_string: &str) -> bool {
        let unchecked_url = UncheckedUrl(url_string.to_owned());
        GLOBALS.media.has_failed(&unchecked_url)
    }

    pub fn try_get_media(&mut self, ctx: &Context, url: Url) -> Option<TextureHandle> {
        // Do not keep retrying if failed
        if GLOBALS.media.has_failed(&url.to_unchecked_url()) {
            return None;
        }

        // see if we already have a texturehandle for this media
        if let Some(th) = self.images.get(&url) {
            return Some(th.to_owned());
        }

        if let Some(color_image) = GLOBALS.media.get_image(&url) {
            let texture_handle =
                ctx.load_texture(url.0.clone(), color_image, TextureOptions::default());
            self.images.insert(url, texture_handle.clone());
            Some(texture_handle)
        } else {
            None
        }
    }

    #[cfg(feature = "video-ffmpeg")]
    pub fn try_get_player(
        &mut self,
        ctx: &Context,
        url: Url,
    ) -> Option<Rc<RefCell<egui_video::Player>>> {
        // Do not keep retrying if failed
        if GLOBALS.media.has_failed(&url.to_unchecked_url()) {
            return None;
        }

        // see if we already have a player for this video
        if let Some(player) = self.video_players.get(&url) {
            return Some(player.to_owned());
        }

        if let Some(bytes) = GLOBALS.media.get_data(&url) {
            if let Ok(player) = Player::new_from_bytes(ctx, &bytes) {
                if let Some(audio) = &mut self.audio_device {
                    if let Ok(player) = player.with_audio(audio) {
                        let player_ref = Rc::new(RefCell::new(player));
                        self.video_players.insert(url.clone(), player_ref.clone());
                        Some(player_ref)
                    } else {
                        GLOBALS.media.has_failed(&url.to_unchecked_url());
                        None
                    }
                } else {
                    let player_ref = Rc::new(RefCell::new(player));
                    self.video_players.insert(url.clone(), player_ref.clone());
                    Some(player_ref)
                }
            } else {
                GLOBALS.media.has_failed(&url.to_unchecked_url());
                None
            }
        } else {
            None
        }
    }

    pub fn render_qr(&mut self, ui: &mut Ui, ctx: &Context, key: &str, content: &str) {
        // Remember the UI runs this every frame.  We do NOT want to load the texture to the GPU
        // every frame, so we remember the texture handle in app.qr_codes, and only load to the GPU
        // if we don't have it yet.  We also remember if there was an error and don't try again.
        match self.qr_codes.get(key) {
            Some(Ok((texture_handle, x, y))) => {
                ui.add(Image::new(texture_handle, Vec2 { x: *x, y: *y }));
            }
            Some(Err(error)) => {
                ui.label(
                    RichText::new(format!("CANNOT LOAD QR: {}", error))
                        .color(Color32::from_rgb(160, 0, 0)),
                );
            }
            None => {
                // need bytes
                if let Ok(code) = qrcode::QrCode::new(content) {
                    let image = code.render::<image::Rgba<u8>>().build();

                    let color_image = ColorImage::from_rgba_unmultiplied(
                        [image.width() as usize, image.height() as usize],
                        image.as_flat_samples().as_slice(),
                    );

                    let texture_handle =
                        ctx.load_texture(key, color_image, TextureOptions::default());

                    // Convert image size into points for later rendering (so that it renders with
                    // the number of pixels recommended by the qrcode library)
                    let ppp = ctx.pixels_per_point();

                    self.qr_codes.insert(
                        key.to_string(),
                        Ok((
                            texture_handle,
                            image.width() as f32 / ppp,
                            image.height() as f32 / ppp,
                        )),
                    );
                } else {
                    self.qr_codes.insert(
                        key.to_string(),
                        Err(("Could not make a QR", file!(), line!()).into()),
                    );
                }
            }
        }
    }

    fn add_menu_item_page(&mut self, ui: &mut Ui, page: Page, text: &str) {
        if self
            .add_selected_label(ui, self.page == page, text)
            .clicked()
        {
            self.set_page(page);
        }
    }

    fn get_openable_menu(
        &mut self,
        ui: &mut Ui,
        item: SubMenu,
        label: &str,
    ) -> (egui::CollapsingState, Response) {
        let mut clps =
            egui::CollapsingState::load_with_default_open(ui.ctx(), self.submenu_ids[&item], false);
        let txt = if clps.is_open() {
            label.to_string() + " \u{25BE}"
        } else {
            label.to_string() + " \u{25B8}"
        };
        if clps.is_open() {
            ui.add_space(10.0)
        }
        let header_res = ui.horizontal(|ui| {
            if ui
                .add(self.new_header_label(clps.is_open(), txt.as_str()))
                .clicked()
            {
                clps.toggle(ui);
                self.submenu_state.set_active(&item);
            }
        });
        if clps.is_open() {
            clps.set_open(self.submenu_state.submenu_states[&item]);
        }
        header_res
            .response
            .clone()
            .on_hover_cursor(egui::CursorIcon::PointingHand);
        (clps, header_res.response)
    }

    fn after_openable_menu(&self, ui: &mut Ui, submenu: &egui::CollapsingState) {
        if submenu.is_open() {
            ui.add_space(10.0)
        }
    }

    fn new_header_label(&self, is_open: bool, text: &str) -> NavItem {
        NavItem::new(text, is_open)
            .color(self.settings.theme.navigation_text_color())
            .active_color(self.settings.theme.navigation_header_active_color())
            .hover_color(self.settings.theme.navigation_text_hover_color())
            .sense(Sense::click())
    }

    fn new_selected_label(&self, selected: bool, text: &str) -> NavItem {
        NavItem::new(text, selected)
            .color(self.settings.theme.navigation_text_color())
            .active_color(self.settings.theme.navigation_text_active_color())
            .hover_color(self.settings.theme.navigation_text_hover_color())
            .sense(Sense::click())
    }

    fn add_selected_label(&self, ui: &mut Ui, selected: bool, text: &str) -> egui::Response {
        let label = self.new_selected_label(selected, text);
        ui.add_space(2.0);
        let response = ui.add(label);
        ui.add_space(2.0);
        response
    }

    fn handle_visible_note_changes(&mut self) {
        let no_change = self.visible_note_ids == self.next_visible_note_ids;
        let scrolling = self.current_scroll_offset != 0.0;
        let too_rapid = Instant::now() - self.last_visible_update < Duration::from_secs(5);

        if no_change || scrolling || too_rapid {
            // Clear the accumulator
            // It will fill up again next frame and be tested again.
            self.next_visible_note_ids.clear();
            return;
        }

        // Update when this happened, so we don't accept again too rapidly
        self.last_visible_update = Instant::now();

        // Save to self.visibile_note_ids
        self.visible_note_ids = std::mem::take(&mut self.next_visible_note_ids);

        if !self.visible_note_ids.is_empty() {
            tracing::trace!(
                "VISIBLE = {:?}",
                self.visible_note_ids
                    .iter()
                    .map(|id| Into::<IdHex>::into(*id).prefix(10).into_string())
                    .collect::<Vec<_>>()
            );

            // Tell the overlord
            let _ = GLOBALS
                .to_overlord
                .send(ToOverlordMessage::VisibleNotesChanged(
                    self.visible_note_ids.clone(),
                ));
        }
    }

    // Zap In Progress Area
    fn render_zap_area(&mut self, ui: &mut Ui, ctx: &Context) {
        let mut qr_string: Option<String> = None;

        match self.zap_state {
            ZapState::None => return, // should not occur
            ZapState::CheckingLnurl(_id, _pubkey, ref _lnurl) => {
                ui.label("Loading lnurl...");
            }
            ZapState::SeekingAmount(id, pubkey, ref _prd, ref _lnurl) => {
                let mut amt = 0;
                ui.label("Zap Amount:");
                if ui.button("1").clicked() {
                    amt = 1;
                }
                if ui.button("2").clicked() {
                    amt = 2;
                }
                if ui.button("5").clicked() {
                    amt = 5;
                }
                if ui.button("10").clicked() {
                    amt = 10;
                }
                if ui.button("21").clicked() {
                    amt = 21;
                }
                if ui.button("46").clicked() {
                    amt = 46;
                }
                if ui.button("100").clicked() {
                    amt = 100;
                }
                if ui.button("215").clicked() {
                    amt = 215;
                }
                if ui.button("464").clicked() {
                    amt = 464;
                }
                if ui.button("1000").clicked() {
                    amt = 1000;
                }
                if ui.button("2154").clicked() {
                    amt = 2154;
                }
                if ui.button("4642").clicked() {
                    amt = 4642;
                }
                if ui.button("10000").clicked() {
                    amt = 10000;
                }
                if amt > 0 {
                    let _ = GLOBALS.to_overlord.send(ToOverlordMessage::Zap(
                        id,
                        pubkey,
                        MilliSatoshi(amt * 1_000),
                        "".to_owned(),
                    ));
                }
                if ui.button("Cancel").clicked() {
                    *GLOBALS.current_zap.write() = ZapState::None;
                }
            }
            ZapState::LoadingInvoice(_id, _pubkey) => {
                ui.label("Loading zap invoice...");
            }
            ZapState::ReadyToPay(_id, ref invoice) => {
                // we have to copy it and get out of the borrow first
                qr_string = Some(invoice.to_owned());
            }
        };

        if let Some(qr) = qr_string {
            // Show the QR code and a close button
            self.render_qr(ui, ctx, "zap", &qr.to_uppercase());
            if ui.button("Close").clicked() {
                *GLOBALS.current_zap.write() = ZapState::None;
            }
        }
    }
}<|MERGE_RESOLUTION|>--- conflicted
+++ resolved
@@ -248,10 +248,6 @@
     new_metadata_fieldname: String,
     import_priv: String,
     import_pub: String,
-<<<<<<< HEAD
-=======
-    show_hidden_relays: bool,
->>>>>>> f5fe7a05
     search: String,
     entering_search_page: bool,
 
@@ -460,10 +456,6 @@
             new_metadata_fieldname: String::new(),
             import_priv: "".to_owned(),
             import_pub: "".to_owned(),
-<<<<<<< HEAD
-=======
-            show_hidden_relays: false,
->>>>>>> f5fe7a05
             search: "".to_owned(),
             entering_search_page: false,
             collapsed: vec![],
@@ -590,11 +582,7 @@
         }
 
         // dialogues first
-<<<<<<< HEAD
         if relays::is_entry_dialog_active(self) {
-=======
-        if self.relays.add_dialog_active {
->>>>>>> f5fe7a05
             relays::entry_dialog(ctx, self);
         }
 
@@ -699,11 +687,7 @@
                                     ui.visuals_mut().widgets.hovered.weak_bg_fill = self.settings.theme.navigation_text_color();
                                     ui.visuals_mut().widgets.hovered.fg_stroke.color = self.settings.theme.accent_color();
                                     if ui.button(RichText::new("Add Relay")).on_hover_cursor(egui::CursorIcon::PointingHand).clicked() {
-<<<<<<< HEAD
                                         relays::start_entry_dialog(self);
-=======
-                                        self.relays.add_dialog_active = true;
->>>>>>> f5fe7a05
                                     }
                                 });
                             });
@@ -939,11 +923,7 @@
 impl GossipUi {
     fn begin_ui(&self, ui: &mut Ui) {
         // if a dialog is open, disable the rest of the UI
-<<<<<<< HEAD
         ui.set_enabled(!relays::is_entry_dialog_active(self));
-=======
-        ui.set_enabled(!self.relays.add_dialog_active);
->>>>>>> f5fe7a05
     }
 
     /// A short rendering of a `PublicKey`
