use super::{GossipUi, Page};
use crate::comms::ToOverlordMessage;
use crate::globals::GLOBALS;
use crate::people::Person;
use crate::AVATAR_SIZE_F32;
use eframe::egui;
use egui::{Context, Image, RichText, ScrollArea, Sense, Ui, Vec2};
use std::sync::atomic::Ordering;

pub(super) fn update(app: &mut GossipUi, ctx: &Context, _frame: &mut eframe::Frame, ui: &mut Ui) {
<<<<<<< HEAD
    let people: Vec<Person> = match GLOBALS.storage.filter_people(|p| p.followed) {
        Ok(people) => people,
        Err(_) => return,
    };
=======
    let mut people: Vec<Person> = match GLOBALS.storage.filter_people(|p| p.followed) {
        Ok(people) => people,
        Err(_) => return,
    };
    people.sort_unstable();
>>>>>>> 8bca4158

    ui.add_space(12.0);

    let last_contact_list_size = GLOBALS
        .people
        .last_contact_list_size
        .load(Ordering::Relaxed);
    let last_contact_list_asof = GLOBALS
        .people
        .last_contact_list_asof
        .load(Ordering::Relaxed);
    let mut asof = "unknown".to_owned();
    if let Ok(stamp) = time::OffsetDateTime::from_unix_timestamp(last_contact_list_asof) {
        if let Ok(formatted) = stamp.format(time::macros::format_description!(
            "[year]-[month repr:short]-[day] ([weekday repr:short]) [hour]:[minute]"
        )) {
            asof = formatted;
        }
    }

    ui.label(
        RichText::new(format!(
            "REMOTE: {} (size={})",
            asof, last_contact_list_size
        ))
        .size(15.0),
    )
    .on_hover_text("This is the data in the latest ContactList event fetched from relays");

    ui.add_space(10.0);

    ui.horizontal(|ui| {
        ui.add_space(30.0);

        if ui
            .button("↓ Overwrite ↓")
            .on_hover_text(
                "This pulls down your Contact List, erasing anything that is already here",
            )
            .clicked()
        {
            let _ = GLOBALS
                .to_overlord
                .send(ToOverlordMessage::UpdateFollowing(false));
        }
        if ui
            .button("↓ Merge ↓")
            .on_hover_text(
                "This pulls down your contact list, merging it into what is already here",
            )
            .clicked()
        {
            let _ = GLOBALS
                .to_overlord
                .send(ToOverlordMessage::UpdateFollowing(true));
        }

        if GLOBALS.signer.is_ready() {
            if ui
                .button("↑ Publish ↑")
                .on_hover_text("This publishes your contact list")
                .clicked()
            {
                let _ = GLOBALS.to_overlord.send(ToOverlordMessage::PushFollow);
            }
        }

        if GLOBALS.signer.is_ready() {
            if app.follow_clear_needs_confirm {
                if ui.button("CANCEL").clicked() {
                    app.follow_clear_needs_confirm = false;
                }
                if ui.button("YES, CLEAR ALL").clicked() {
                    let _ = GLOBALS.to_overlord.send(ToOverlordMessage::ClearFollowing);
                    app.follow_clear_needs_confirm = false;
                }
            } else {
                if ui.button("Clear All").clicked() {
                    app.follow_clear_needs_confirm = true;
                }
            }
        }

        if ui
            .button("Refresh Metadata")
            .on_hover_text(
                "This will seek out metadata (name, avatar, etc) on each person in the list below",
            )
            .clicked()
        {
            let _ = GLOBALS
                .to_overlord
                .send(ToOverlordMessage::RefreshFollowedMetadata);
        }
    });

    ui.add_space(10.0);

    let last_contact_list_edit = match GLOBALS.storage.read_last_contact_list_edit() {
        Ok(Some(date)) => date,
        Ok(None) => 0,
        Err(e) => {
            tracing::error!("{}", e);
            0
        }
    };

    let mut ledit = "unknown".to_owned();
    if let Ok(stamp) = time::OffsetDateTime::from_unix_timestamp(last_contact_list_edit) {
        if let Ok(formatted) = stamp.format(time::macros::format_description!(
            "[year]-[month repr:short]-[day] ([weekday repr:short]) [hour]:[minute]"
        )) {
            ledit = formatted;
        }
    }
    ui.label(RichText::new(format!("LOCAL: {} (size={})", ledit, people.len())).size(15.0))
        .on_hover_text("This is the local (and effective) following list");

    if !GLOBALS.signer.is_ready() {
        ui.add_space(10.0);
        ui.horizontal_wrapped(|ui| {
            ui.label("You need to ");
            if ui.link("setup your identity").clicked() {
                app.set_page(Page::YourKeys);
            }
            ui.label(" to push.");
        });
    }

    ui.add_space(10.0);
    ui.separator();
    ui.add_space(10.0);

    ui.heading(format!("People Followed ({})", people.len()));
    ui.add_space(18.0);

    ScrollArea::vertical()
        .override_scroll_delta(Vec2 {
            x: 0.0,
            y: app.current_scroll_offset,
        })
        .show(ui, |ui| {
            for person in people.iter() {
                if !person.followed {
                    continue;
                }

                ui.horizontal(|ui| {
                    // Avatar first
                    let avatar = if let Some(avatar) = app.try_get_avatar(ctx, &person.pubkey) {
                        avatar
                    } else {
                        app.placeholder_avatar.clone()
                    };
                    let size = AVATAR_SIZE_F32
                        * GLOBALS.pixels_per_point_times_100.load(Ordering::Relaxed) as f32
                        / 100.0;
                    if ui
                        .add(Image::new(&avatar, Vec2 { x: size, y: size }).sense(Sense::click()))
                        .clicked()
                    {
                        app.set_page(Page::Person(person.pubkey));
                    };

                    ui.vertical(|ui| {
                        ui.label(RichText::new(GossipUi::pubkey_short(&person.pubkey)).weak());
                        GossipUi::render_person_name_line(app, ui, person);
                    });
                });

                ui.add_space(4.0);

                ui.separator();
            }
        });
}<|MERGE_RESOLUTION|>--- conflicted
+++ resolved
@@ -8,18 +8,11 @@
 use std::sync::atomic::Ordering;
 
 pub(super) fn update(app: &mut GossipUi, ctx: &Context, _frame: &mut eframe::Frame, ui: &mut Ui) {
-<<<<<<< HEAD
-    let people: Vec<Person> = match GLOBALS.storage.filter_people(|p| p.followed) {
-        Ok(people) => people,
-        Err(_) => return,
-    };
-=======
     let mut people: Vec<Person> = match GLOBALS.storage.filter_people(|p| p.followed) {
         Ok(people) => people,
         Err(_) => return,
     };
     people.sort_unstable();
->>>>>>> 8bca4158
 
     ui.add_space(12.0);
 
