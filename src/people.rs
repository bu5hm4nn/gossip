use crate::comms::ToOverlordMessage;
use crate::error::{Error, ErrorKind};
use crate::globals::GLOBALS;
use crate::AVATAR_SIZE;
use dashmap::{DashMap, DashSet};
use eframe::egui::ColorImage;
use gossip_relay_picker::Direction;
use nostr_types::{
    Event, EventKind, Metadata, PreEvent, PublicKey, RelayUrl, Tag, UncheckedUrl, Unixtime, Url,
};
use serde::{Deserialize, Serialize};
use std::sync::atomic::{AtomicI64, AtomicUsize, Ordering};
use std::time::Duration;
use tokio::sync::RwLock;
use tokio::task;

#[derive(Debug, Clone, Serialize, Deserialize)]
pub struct Person {
    pub pubkey: PublicKey,
    pub petname: Option<String>,
    pub followed: bool,
    pub followed_last_updated: i64,
    pub muted: bool,
    pub metadata: Option<Metadata>,
    pub metadata_created_at: Option<i64>,
    pub metadata_last_received: i64,
    pub nip05_valid: bool,
    pub nip05_last_checked: Option<u64>,
    pub relay_list_created_at: Option<i64>,
    pub relay_list_last_received: i64,
}

impl Person {
    pub fn new(pubkey: PublicKey) -> Person {
        Person {
            pubkey,
            petname: None,
            followed: false,
            followed_last_updated: 0,
            muted: false,
            metadata: None,
            metadata_created_at: None,
            metadata_last_received: 0,
            nip05_valid: false,
            nip05_last_checked: None,
            relay_list_created_at: None,
            relay_list_last_received: 0,
        }
    }

    pub fn display_name(&self) -> Option<&str> {
        if let Some(pn) = &self.petname {
            Some(pn)
        } else if let Some(md) = &self.metadata {
            if md.other.contains_key("display_name") {
                if let Some(serde_json::Value::String(s)) = md.other.get("display_name") {
                    if !s.is_empty() {
                        return Some(s);
                    }
                }
            }
            md.name.as_deref()
        } else {
            None
        }
    }

    pub fn name(&self) -> Option<&str> {
        if let Some(md) = &self.metadata {
            md.name.as_deref()
        } else {
            None
        }
    }

    pub fn about(&self) -> Option<&str> {
        if let Some(md) = &self.metadata {
            md.about.as_deref()
        } else {
            None
        }
    }

    pub fn picture(&self) -> Option<&str> {
        if let Some(md) = &self.metadata {
            md.picture.as_deref()
        } else {
            None
        }
    }

    pub fn nip05(&self) -> Option<&str> {
        if let Some(md) = &self.metadata {
            md.nip05.as_deref()
        } else {
            None
        }
    }
}

<<<<<<< HEAD
=======
impl PartialEq for Person {
    fn eq(&self, other: &Self) -> bool {
        self.pubkey.eq(&other.pubkey)
    }
}
impl Eq for Person {}
impl PartialOrd for Person {
    fn partial_cmp(&self, other: &Self) -> Option<std::cmp::Ordering> {
        match (self.display_name(), other.display_name()) {
            (Some(a), Some(b)) => a.to_lowercase().partial_cmp(&b.to_lowercase()),
            _ => self.pubkey.partial_cmp(&other.pubkey),
        }
    }
}
impl Ord for Person {
    fn cmp(&self, other: &Self) -> std::cmp::Ordering {
        match (self.display_name(), other.display_name()) {
            (Some(a), Some(b)) => a.to_lowercase().cmp(&b.to_lowercase()),
            _ => self.pubkey.cmp(&other.pubkey),
        }
    }
}

>>>>>>> 8bca4158
pub struct People {
    // active person's relays (pull from db as needed)
    active_person: RwLock<Option<PublicKey>>,
    active_persons_write_relays: RwLock<Vec<(RelayUrl, u64)>>,

    // We fetch (with Fetcher), process, and temporarily hold avatars
    // until the UI next asks for them, at which point we remove them
    // and hand them over. This way we can do the work that takes
    // longer and the UI can do as little work as possible.
    avatars_temp: DashMap<PublicKey, ColorImage>,
    avatars_pending_processing: DashSet<PublicKey>,

    // When we manually ask for updating metadata, we want to recheck
    // the person's NIP-05 when that metadata come in. We remember this here.
    recheck_nip05: DashSet<PublicKey>,

    // People that need metadata, which the UI has asked for. These people
    // might simply not be loaded from the database yet.
    need_metadata: DashSet<PublicKey>,

    // People who we already tried to get their metadata. We only try once
    // per gossip run (this set only grows)
    tried_metadata: DashSet<PublicKey>,

    // Date of the last self-owned contact list we have an event for
    pub last_contact_list_asof: AtomicI64,

    // Size of the last self-owned contact list we have an event for
    pub last_contact_list_size: AtomicUsize,
}

impl People {
    pub fn new() -> People {
        People {
            active_person: RwLock::new(None),
            active_persons_write_relays: RwLock::new(vec![]),
            avatars_temp: DashMap::new(),
            avatars_pending_processing: DashSet::new(),
            recheck_nip05: DashSet::new(),
            need_metadata: DashSet::new(),
            tried_metadata: DashSet::new(),
            last_contact_list_asof: AtomicI64::new(0),
            last_contact_list_size: AtomicUsize::new(0),
        }
    }

    // Start the periodic task management
    pub fn start() {
        // Load our contact list from the database in order to populate
        // last_contact_list_asof and last_contact_list_size
        if let Some(pk) = GLOBALS.signer.public_key() {
            if let Ok(Some(event)) = GLOBALS.storage.fetch_contact_list(&pk) {
                if event.created_at.0
                    > GLOBALS
                        .people
                        .last_contact_list_asof
                        .load(Ordering::Relaxed)
                {
                    GLOBALS
                        .people
                        .last_contact_list_asof
                        .store(event.created_at.0, Ordering::Relaxed);
                    let size = event
                        .tags
                        .iter()
                        .filter(|t| matches!(t, Tag::Pubkey { .. }))
                        .count();
                    GLOBALS
                        .people
                        .last_contact_list_size
                        .store(size, Ordering::Relaxed);
                }
            }
        }

        task::spawn(async {
            loop {
                let fetch_metadata_looptime_ms =
                    GLOBALS.settings.read().fetcher_metadata_looptime_ms;

                // Every 3 seconds...
                tokio::time::sleep(Duration::from_millis(fetch_metadata_looptime_ms)).await;

                // We fetch needed metadata
                GLOBALS.people.maybe_fetch_metadata().await;

                // And we check for shutdown condition
                if GLOBALS.shutting_down.load(Ordering::Relaxed) {
                    break;
                }
            }
        });
    }

    pub fn get_followed_pubkeys(&self) -> Vec<PublicKey> {
        if let Ok(vec) = GLOBALS.storage.filter_people(|p| p.followed) {
            vec.iter().map(|p| p.pubkey).collect()
        } else {
            vec![]
        }
    }

    pub fn get_followed_pubkeys_needing_relay_lists(
        &self,
        among_these: &[PublicKey],
    ) -> Vec<PublicKey> {
<<<<<<< HEAD
        let one_day_ago = Unixtime::now().unwrap().0 - (60 * 60 * 8);

        if let Ok(vec) = GLOBALS.storage.filter_people(|p| {
            p.followed
                && p.relay_list_last_received < one_day_ago
                && among_these.contains(&p.pubkey)
=======
        let stale = Unixtime::now().unwrap().0
            - 60 * 60 * GLOBALS.settings.read().relay_list_becomes_stale_hours as i64;

        if let Ok(vec) = GLOBALS.storage.filter_people(|p| {
            p.followed && p.relay_list_last_received < stale && among_these.contains(&p.pubkey)
>>>>>>> 8bca4158
        }) {
            vec.iter().map(|p| p.pubkey).collect()
        } else {
            vec![]
        }
    }

    pub fn create_if_missing(&self, pubkey: PublicKey) {
        if let Err(e) = GLOBALS.people.create_all_if_missing(&[pubkey]) {
            tracing::error!("{}", e);
        }
    }

    pub fn create_all_if_missing(&self, pubkeys: &[PublicKey]) -> Result<(), Error> {
        for pubkey in pubkeys {
<<<<<<< HEAD
            GLOBALS.storage.write_person_if_missing(pubkey)?;
=======
            GLOBALS.storage.write_person_if_missing(pubkey, None)?;
>>>>>>> 8bca4158
        }

        Ok(())
    }

    // If this person doesn't have metadata, and we are automatically fetching
    // metadata, then add this person to the list of people that need metadata.
    pub fn person_of_interest(&self, pubkey: PublicKey) {
        // Don't get metadata if disabled
        if !GLOBALS.settings.read().automatically_fetch_metadata {
            return;
        }

        // Don't try over and over. We try just once per gossip run.
        if self.tried_metadata.contains(&pubkey) {
            return;
        }

        match GLOBALS.storage.read_person(&pubkey) {
            Ok(Some(person)) => {
                // We need metadata if it is missing or old
                let need = {
                    // Metadata refresh interval
                    let now = Unixtime::now().unwrap();
                    let stale = Duration::from_secs(
                        60 * 60 * GLOBALS.settings.read().metadata_becomes_stale_hours,
                    );
                    person.metadata_created_at.is_none()
                        || person.metadata_last_received < (now - stale).0
                };
                if !need {
                    return;
                }

                // Record that we need it.
                // the periodic task will take care of it.
                if !self.need_metadata.contains(&pubkey) {
                    self.need_metadata.insert(pubkey);
                }
            }
            _ => {
                // Trigger a future create and load
                self.create_if_missing(pubkey);

                // Don't load metadata now, we may have it on disk and get
                // it from the future load.
            }
        }
    }

    // This is run periodically. It checks the database first, only then does it
    // ask the overlord to update the metadata from the relays.
    async fn maybe_fetch_metadata(&self) {
        let mut verified_need: Vec<PublicKey> = Vec::new();

        // Take from self.need_metadata;
        let mut need_metadata: Vec<PublicKey> = self
            .need_metadata
            .iter()
            .map(|refmulti| refmulti.key().to_owned())
            .collect();
        self.need_metadata.clear();

        if !need_metadata.is_empty() {
            tracing::debug!("Periodic metadata fetch for {} people", need_metadata.len());
        }

        for pubkey in need_metadata.drain(..) {
            tracing::debug!("Seeking metadata for {}", pubkey.as_hex_string());
            verified_need.push(pubkey);
            self.tried_metadata.insert(pubkey);
        }

        let _ = GLOBALS
            .to_overlord
            .send(ToOverlordMessage::UpdateMetadataInBulk(verified_need));
    }

    pub fn recheck_nip05_on_update_metadata(&self, pubkey: &PublicKey) {
        self.recheck_nip05.insert(pubkey.to_owned());
    }

    pub async fn update_metadata(
        &self,
        pubkey: &PublicKey,
        metadata: Metadata,
        asof: Unixtime,
    ) -> Result<(), Error> {
        // Sync in from database first
        self.create_all_if_missing(&[*pubkey])?;

        let now = Unixtime::now().unwrap();

        // Copy the person
        let mut person = GLOBALS
            .storage
            .read_person(pubkey)?
            .unwrap_or(Person::new(pubkey.to_owned()));

        // Update metadata_last_received, even if we don't update the metadata
        person.metadata_last_received = now.0;
<<<<<<< HEAD
        GLOBALS.storage.write_person(&person)?;
=======
        GLOBALS.storage.write_person(&person, None)?;
>>>>>>> 8bca4158

        // Remove from the list of people that need metadata
        self.need_metadata.remove(pubkey);

        // Determine whether it is fresh
        let fresh = match person.metadata_created_at {
            Some(metadata_created_at) => asof.0 > metadata_created_at,
            None => true,
        };

        if fresh {
            let nip05_changed = if let Some(md) = &person.metadata {
                metadata.nip05 != md.nip05.clone()
            } else {
                metadata.nip05.is_some()
            };

            // Update person in the map, and the local variable
            person.metadata = Some(metadata);
            person.metadata_created_at = Some(asof.0);
            if nip05_changed {
                person.nip05_valid = false; // changed, so reset to invalid
                person.nip05_last_checked = None; // we haven't checked this one yet
            }
<<<<<<< HEAD
            GLOBALS.storage.write_person(&person)?;

            // UI cache invalidation (so notes of the person get rerendered)
=======
            GLOBALS.storage.write_person(&person, None)?;
>>>>>>> 8bca4158
            GLOBALS.ui_people_to_invalidate.write().push(*pubkey);
        }

        // Remove from failed avatars list so the UI will try to fetch the avatar again if missing
        GLOBALS.failed_avatars.write().await.remove(pubkey);

        // Only if they have a nip05 dns id set
        if matches!(
            person,
            Person {
                metadata: Some(Metadata { nip05: Some(_), .. }),
                ..
            }
        ) {
            // Recheck nip05 every day if invalid, and every two weeks if valid

            let recheck = {
                if self.recheck_nip05.contains(pubkey) {
                    self.recheck_nip05.remove(pubkey);
                    true
                } else if let Some(last) = person.nip05_last_checked {
                    // FIXME make these settings
                    let recheck_duration = if person.nip05_valid {
<<<<<<< HEAD
                        Duration::from_secs(60 * 60 * 24 * 14)
=======
                        Duration::from_secs(
                            60 * 60 * GLOBALS.settings.read().nip05_becomes_stale_if_valid_hours,
                        )
>>>>>>> 8bca4158
                    } else {
                        Duration::from_secs(
                            60 * GLOBALS
                                .settings
                                .read()
                                .nip05_becomes_stale_if_invalid_minutes,
                        )
                    };
                    Unixtime::now().unwrap() - Unixtime(last as i64) > recheck_duration
                } else {
                    true
                }
            };

            if recheck {
                self.update_nip05_last_checked(person.pubkey).await?;
                task::spawn(async move {
                    if let Err(e) = crate::nip05::validate_nip05(person).await {
                        tracing::error!("{}", e);
                    }
                });
            }
        }

        Ok(())
    }

    pub fn get_avatar(&self, pubkey: &PublicKey) -> Option<ColorImage> {
        // If we have it, hand it over (we won't need a copy anymore)
        if let Some(th) = self.avatars_temp.remove(pubkey) {
            return Some(th.1);
        }

        // If it failed before, error out now
        if GLOBALS.failed_avatars.blocking_read().contains(pubkey) {
            return None; // cannot recover.
        }

        // If it is pending processing, respond now
        if self.avatars_pending_processing.contains(pubkey) {
            return None; // will recover after processing completes
        }

        // Do not fetch if disabled
        if !GLOBALS.settings.read().load_avatars {
            return None; // can recover if the setting is switched
        }

        // Get the person this is about
        let person = match GLOBALS.storage.read_person(pubkey) {
            Ok(Some(person)) => person,
            _ => return None, // can recover once the person is loaded
        };

        // Fail permanently if they don't have a picture url
        if person.picture().is_none() {
            // this cannot recover without new metadata
            GLOBALS.failed_avatars.blocking_write().insert(*pubkey);

            return None;
        }

        // Fail permanently if the URL is bad
        let url = UncheckedUrl(person.picture().unwrap().to_string());
        let url = match Url::try_from_unchecked_url(&url) {
            Ok(url) => url,
            Err(_) => {
                // this cannot recover without new metadata
                GLOBALS.failed_avatars.blocking_write().insert(*pubkey);

                return None;
            }
        };

        match GLOBALS.fetcher.try_get(
            &url,
            Duration::from_secs(60 * 60 * GLOBALS.settings.read().avatar_becomes_stale_hours),
        ) {
            // cache expires in 3 days
            Ok(None) => None,
            Ok(Some(bytes)) => {
                // Finish this later (spawn)
                let apubkey = *pubkey;
                tokio::spawn(async move {
                    let size = AVATAR_SIZE * 3 // 3x feed size, 1x people page size
                        * GLOBALS
                            .pixels_per_point_times_100
                            .load(Ordering::Relaxed)
                        / 100;
<<<<<<< HEAD
                    if let Ok(mut image) = image::load_from_memory(&bytes) {
                        // Note: we can't use egui_extras::image::load_image_bytes because we
                        // need to modify the image

                        // Crop square
                        let smaller = image.width().min(image.height());
                        if image.width() > smaller {
                            let excess = image.width() - smaller;
                            image = image.crop_imm(
                                excess / 2,
                                0,
                                image.width() - excess,
                                image.height(),
                            );
                        } else if image.height() > smaller {
                            let excess = image.height() - smaller;
                            image = image.crop_imm(
                                0,
                                excess / 2,
                                image.width(),
                                image.height() - excess,
                            );
                        }
                        let image = image.resize(size, size, FilterType::CatmullRom); // DynamicImage
                        let image_buffer = image.into_rgba8(); // RgbaImage (ImageBuffer)
                        let mut color_image = ColorImage::from_rgba_unmultiplied(
                            [
                                image_buffer.width() as usize,
                                image_buffer.height() as usize,
                            ],
                            image_buffer.as_flat_samples().as_slice(),
                        );
                        if GLOBALS.settings.read().theme.round_image() {
                            round_image(&mut color_image);
                        }
                        GLOBALS.people.avatars_temp.insert(apubkey, color_image);
                    } else if let Ok(mut color_image) = egui_extras::image::load_svg_bytes_with_size(
=======

                    let round_image = GLOBALS.settings.read().theme.round_image();
                    match crate::media::load_image_bytes(
>>>>>>> 8bca4158
                        &bytes,
                        true, // crop square
                        size, // default size,
                        true, // force to that size
                        round_image,
                    ) {
                        Ok(color_image) => {
                            GLOBALS.people.avatars_temp.insert(apubkey, color_image);
                        }
<<<<<<< HEAD
                        GLOBALS.people.avatars_temp.insert(apubkey, color_image);
                    } else {
                        // this cannot recover without new metadata
                        GLOBALS.failed_avatars.write().await.insert(apubkey);
                    };
=======
                        Err(_) => {
                            // this cannot recover without new metadata
                            GLOBALS.failed_avatars.write().await.insert(apubkey);
                        }
                    }
>>>>>>> 8bca4158
                });
                self.avatars_pending_processing.insert(pubkey.to_owned());
                None
            }
            Err(e) => {
                tracing::error!("{}", e);
                // this cannot recover without new metadata
                GLOBALS.failed_avatars.blocking_write().insert(*pubkey);
                None
            }
        }
    }

    /// This lets you start typing a name, and autocomplete the results for tagging
    /// someone in a post.  It returns maximum 10 results.
    pub fn search_people_to_tag(&self, mut text: &str) -> Result<Vec<(String, PublicKey)>, Error> {
        // work with or without the @ symbol:
        if text.starts_with('@') {
            text = &text[1..]
        }
        // normalize case
        let search = String::from(text).to_lowercase();

        // grab all results then sort by score
        let mut results: Vec<(u16, String, PublicKey)> = GLOBALS
            .storage
            .filter_people(|_| true)?
            .iter()
            .filter_map(|person| {
                let mut score = 0u16;
                let mut result_name = String::from("");

                // search for users by name
                if let Some(name) = &person.display_name() {
                    let matchable = name.to_lowercase();
                    if matchable.starts_with(&search) {
                        score = 300;
                        result_name = name.to_string();
                    }
                    if matchable.contains(&search) {
                        score = 200;
                        result_name = name.to_string();
                    }
                }

                // search for users by nip05 id
                if score == 0 && person.nip05_valid {
                    if let Some(nip05) = &person.nip05().map(|n| n.to_lowercase()) {
                        if nip05.starts_with(&search) {
                            score = 400;
                            result_name = nip05.to_string();
                        }
                        if nip05.contains(&search) {
                            score = 100;
                            result_name = nip05.to_string();
                        }
                    }
                }

                if score > 0 {
                    // if there is not a name, fallback to showing the initial chars of the pubkey,
                    // but this is probably unnecessary and will never happen
                    if result_name.is_empty() {
                        result_name = person.pubkey.as_hex_string();
                    }

                    // bigger names have a higher match chance, but they should be scored lower
                    score -= result_name.len() as u16;

                    return Some((score, result_name, person.pubkey));
                }

                None
            })
            .collect();

        results.sort_by(|a, b| a.0.cmp(&b.0).reverse());
        let max = if results.len() > 10 {
            10
        } else {
            results.len()
        };

        Ok(results[0..max]
            .iter()
            .map(|r| (r.1.to_owned(), r.2.to_owned()))
            .collect())
    }

    pub async fn generate_contact_list_event(&self) -> Result<Event, Error> {
        let mut p_tags: Vec<Tag> = Vec::new();

        let pubkeys = self.get_followed_pubkeys();
        for pubkey in &pubkeys {
            // Get their best relay
            let relays = GLOBALS.storage.get_best_relays(*pubkey, Direction::Write)?;
            let maybeurl = relays.get(0);
            p_tags.push(Tag::Pubkey {
                pubkey: (*pubkey).into(),
                recommended_relay_url: maybeurl.map(|(u, _)| u.to_unchecked_url()),
                petname: None,
                trailing: Vec::new(),
            });
        }

        let public_key = match GLOBALS.signer.public_key() {
            Some(pk) => pk,
            None => return Err((ErrorKind::NoPrivateKey, file!(), line!()).into()), // not even a public key
        };

        // Get the content from our latest ContactList.
        // We don't use the data, but we shouldn't clobber it.

        let content = match GLOBALS.storage.fetch_contact_list(&public_key)? {
<<<<<<< HEAD
            Some(c) => c.content.clone(),
=======
            Some(c) => c.content,
>>>>>>> 8bca4158
            None => "".to_owned(),
        };

        // NOTICE - some clients are stuffing relay following data into the content
        // of `ContactList`s.  We don't have a set of relays that we read from, so
        // we could only do half of that even if we wanted to, and I'm not sure only
        // putting in write relays is of any use.
        let pre_event = PreEvent {
            pubkey: public_key,
            created_at: Unixtime::now().unwrap(),
            kind: EventKind::ContactList,
            tags: p_tags,
            content,
            ots: None,
        };

        GLOBALS.signer.sign_preevent(pre_event, None, None)
    }

    pub fn follow(&self, pubkey: &PublicKey, follow: bool) -> Result<(), Error> {
        if let Some(mut person) = GLOBALS.storage.read_person(pubkey)? {
            person.followed = follow;
<<<<<<< HEAD
            GLOBALS.storage.write_person(&person)?;
=======
            GLOBALS.storage.write_person(&person, None)?;
            GLOBALS.ui_people_to_invalidate.write().push(*pubkey);
>>>>>>> 8bca4158
        }
        Ok(())
    }

    pub fn follow_all(&self, pubkeys: &[PublicKey], merge: bool) -> Result<(), Error> {
        if merge {
            for pubkey in pubkeys {
                if let Some(mut person) = GLOBALS.storage.read_person(pubkey)? {
                    if !person.followed {
                        person.followed = true;
<<<<<<< HEAD
                        GLOBALS.storage.write_person(&person)?;
=======
                        GLOBALS.storage.write_person(&person, None)?;
                        GLOBALS.ui_people_to_invalidate.write().push(*pubkey);
>>>>>>> 8bca4158
                    }
                }
            }
        } else {
            for mut person in GLOBALS.storage.filter_people(|_| true)? {
                let orig = person.followed;
                person.followed = pubkeys.contains(&person.pubkey);
                if person.followed != orig {
<<<<<<< HEAD
                    GLOBALS.storage.write_person(&person)?;
=======
                    GLOBALS.storage.write_person(&person, None)?;
                    GLOBALS.ui_people_to_invalidate.write().push(person.pubkey);
>>>>>>> 8bca4158
                }
            }
        }

        // Add the people to the relay_picker for picking
        for pubkey in pubkeys.iter() {
            GLOBALS.relay_picker.add_someone(pubkey.to_owned())?;
        }

        Ok(())
    }

    pub fn follow_none(&self) -> Result<(), Error> {
        for mut person in GLOBALS.storage.filter_people(|_| true)? {
            person.followed = false;
<<<<<<< HEAD
            GLOBALS.storage.write_person(&person)?;
=======
            GLOBALS.storage.write_person(&person, None)?;
            GLOBALS.ui_people_to_invalidate.write().push(person.pubkey);
>>>>>>> 8bca4158
        }

        Ok(())
    }

    pub fn mute(&self, pubkey: &PublicKey, mute: bool) -> Result<(), Error> {
        if let Some(mut person) = GLOBALS.storage.read_person(pubkey)? {
            person.muted = mute;
<<<<<<< HEAD
            GLOBALS.storage.write_person(&person)?;
=======
            GLOBALS.storage.write_person(&person, None)?;
            GLOBALS.ui_people_to_invalidate.write().push(*pubkey);
>>>>>>> 8bca4158
        }

        // UI cache invalidation (so notes of the person get rerendered)
        GLOBALS
            .ui_people_to_invalidate
            .write()
            .push(pubkey.to_owned());

        Ok(())
    }

    // Returns true if the date passed in is newer than what we already had
    pub async fn update_relay_list_stamps(
        &self,
        pubkey: PublicKey,
        created_at: i64,
    ) -> Result<bool, Error> {
        let now = Unixtime::now().unwrap().0;

        let mut retval = false;

        let mut person = match GLOBALS.storage.read_person(&pubkey)? {
            Some(person) => person,
            None => Person::new(pubkey),
        };

        person.relay_list_last_received = now;
        if let Some(old_at) = person.relay_list_created_at {
            if created_at < old_at {
                retval = false;
            } else {
                person.relay_list_created_at = Some(created_at);
            }
        } else {
            person.relay_list_created_at = Some(created_at);
        }

<<<<<<< HEAD
        GLOBALS.storage.write_person(&person)?;
=======
        GLOBALS.storage.write_person(&person, None)?;
>>>>>>> 8bca4158

        Ok(retval)
    }

    pub async fn update_nip05_last_checked(&self, pubkey: PublicKey) -> Result<(), Error> {
        let now = Unixtime::now().unwrap().0;

        if let Some(mut person) = GLOBALS.storage.read_person(&pubkey)? {
            person.nip05_last_checked = Some(now as u64);
<<<<<<< HEAD
            GLOBALS.storage.write_person(&person)?;
=======
            GLOBALS.storage.write_person(&person, None)?;
>>>>>>> 8bca4158
        }

        Ok(())
    }

    pub async fn upsert_nip05_validity(
        &self,
        pubkey: &PublicKey,
        nip05: Option<String>,
        nip05_valid: bool,
        nip05_last_checked: u64,
    ) -> Result<(), Error> {
        // Update memory
        if let Some(mut person) = GLOBALS.storage.read_person(pubkey)? {
            if let Some(metadata) = &mut person.metadata {
<<<<<<< HEAD
                metadata.nip05 = nip05.clone()
            } else {
                let mut metadata = Metadata::new();
                metadata.nip05 = nip05.clone();
=======
                metadata.nip05 = nip05
            } else {
                let mut metadata = Metadata::new();
                metadata.nip05 = nip05;
>>>>>>> 8bca4158
                person.metadata = Some(metadata);
            }
            person.nip05_valid = nip05_valid;
            person.nip05_last_checked = Some(nip05_last_checked);
<<<<<<< HEAD

            GLOBALS.storage.write_person(&person)?;
        }

        // UI cache invalidation (so notes of the person get rerendered)
        GLOBALS
            .ui_people_to_invalidate
            .write()
            .push(pubkey.to_owned());
=======

            GLOBALS.storage.write_person(&person, None)?;
            GLOBALS.ui_people_to_invalidate.write().push(*pubkey);
        }
>>>>>>> 8bca4158

        Ok(())
    }

    pub async fn set_active_person(&self, pubkey: PublicKey) -> Result<(), Error> {
        // Set the active person
        *self.active_person.write().await = Some(pubkey);

        // Load their relays
        let best_relays = GLOBALS.storage.get_best_relays(pubkey, Direction::Write)?;
        *self.active_persons_write_relays.write().await = best_relays;

        Ok(())
    }

    pub fn get_active_person(&self) -> Option<PublicKey> {
        *self.active_person.blocking_read()
    }

    pub fn get_active_person_write_relays(&self) -> Vec<(RelayUrl, u64)> {
        self.active_persons_write_relays.blocking_read().clone()
    }
<<<<<<< HEAD
}

fn round_image(image: &mut ColorImage) {
    // The radius to the edge of of the avatar circle
    let edge_radius = image.size[0] as f32 / 2.0;
    let edge_radius_squared = edge_radius * edge_radius;

    for (pixnum, pixel) in image.pixels.iter_mut().enumerate() {
        // y coordinate
        let uy = pixnum / image.size[0];
        let y = uy as f32;
        let y_offset = edge_radius - y;

        // x coordinate
        let ux = pixnum % image.size[0];
        let x = ux as f32;
        let x_offset = edge_radius - x;

        // The radius to this pixel (may be inside or outside the circle)
        let pixel_radius_squared: f32 = x_offset * x_offset + y_offset * y_offset;

        // If inside of the avatar circle
        if pixel_radius_squared <= edge_radius_squared {
            // squareroot to find how many pixels we are from the edge
            let pixel_radius: f32 = pixel_radius_squared.sqrt();
            let distance = edge_radius - pixel_radius;

            // If we are within 1 pixel of the edge, we should fade, to
            // antialias the edge of the circle. 1 pixel from the edge should
            // be 100% of the original color, and right on the edge should be
            // 0% of the original color.
            if distance <= 1.0 {
                *pixel = Color32::from_rgba_premultiplied(
                    (pixel.r() as f32 * distance) as u8,
                    (pixel.g() as f32 * distance) as u8,
                    (pixel.b() as f32 * distance) as u8,
                    (pixel.a() as f32 * distance) as u8,
                );
            }
        } else {
            // Outside of the avatar circle
            *pixel = Color32::TRANSPARENT;
        }
    }
=======
>>>>>>> 8bca4158
}

#[derive(Debug, Clone, Serialize, Deserialize)]
struct Nip05Patch {
    nip05: Option<String>,
}<|MERGE_RESOLUTION|>--- conflicted
+++ resolved
@@ -98,8 +98,6 @@
     }
 }
 
-<<<<<<< HEAD
-=======
 impl PartialEq for Person {
     fn eq(&self, other: &Self) -> bool {
         self.pubkey.eq(&other.pubkey)
@@ -123,7 +121,6 @@
     }
 }
 
->>>>>>> 8bca4158
 pub struct People {
     // active person's relays (pull from db as needed)
     active_person: RwLock<Option<PublicKey>>,
@@ -230,20 +227,11 @@
         &self,
         among_these: &[PublicKey],
     ) -> Vec<PublicKey> {
-<<<<<<< HEAD
-        let one_day_ago = Unixtime::now().unwrap().0 - (60 * 60 * 8);
-
-        if let Ok(vec) = GLOBALS.storage.filter_people(|p| {
-            p.followed
-                && p.relay_list_last_received < one_day_ago
-                && among_these.contains(&p.pubkey)
-=======
         let stale = Unixtime::now().unwrap().0
             - 60 * 60 * GLOBALS.settings.read().relay_list_becomes_stale_hours as i64;
 
         if let Ok(vec) = GLOBALS.storage.filter_people(|p| {
             p.followed && p.relay_list_last_received < stale && among_these.contains(&p.pubkey)
->>>>>>> 8bca4158
         }) {
             vec.iter().map(|p| p.pubkey).collect()
         } else {
@@ -259,11 +247,7 @@
 
     pub fn create_all_if_missing(&self, pubkeys: &[PublicKey]) -> Result<(), Error> {
         for pubkey in pubkeys {
-<<<<<<< HEAD
-            GLOBALS.storage.write_person_if_missing(pubkey)?;
-=======
             GLOBALS.storage.write_person_if_missing(pubkey, None)?;
->>>>>>> 8bca4158
         }
 
         Ok(())
@@ -365,11 +349,7 @@
 
         // Update metadata_last_received, even if we don't update the metadata
         person.metadata_last_received = now.0;
-<<<<<<< HEAD
-        GLOBALS.storage.write_person(&person)?;
-=======
         GLOBALS.storage.write_person(&person, None)?;
->>>>>>> 8bca4158
 
         // Remove from the list of people that need metadata
         self.need_metadata.remove(pubkey);
@@ -394,13 +374,7 @@
                 person.nip05_valid = false; // changed, so reset to invalid
                 person.nip05_last_checked = None; // we haven't checked this one yet
             }
-<<<<<<< HEAD
-            GLOBALS.storage.write_person(&person)?;
-
-            // UI cache invalidation (so notes of the person get rerendered)
-=======
             GLOBALS.storage.write_person(&person, None)?;
->>>>>>> 8bca4158
             GLOBALS.ui_people_to_invalidate.write().push(*pubkey);
         }
 
@@ -424,13 +398,9 @@
                 } else if let Some(last) = person.nip05_last_checked {
                     // FIXME make these settings
                     let recheck_duration = if person.nip05_valid {
-<<<<<<< HEAD
-                        Duration::from_secs(60 * 60 * 24 * 14)
-=======
                         Duration::from_secs(
                             60 * 60 * GLOBALS.settings.read().nip05_becomes_stale_if_valid_hours,
                         )
->>>>>>> 8bca4158
                     } else {
                         Duration::from_secs(
                             60 * GLOBALS
@@ -520,49 +490,9 @@
                             .pixels_per_point_times_100
                             .load(Ordering::Relaxed)
                         / 100;
-<<<<<<< HEAD
-                    if let Ok(mut image) = image::load_from_memory(&bytes) {
-                        // Note: we can't use egui_extras::image::load_image_bytes because we
-                        // need to modify the image
-
-                        // Crop square
-                        let smaller = image.width().min(image.height());
-                        if image.width() > smaller {
-                            let excess = image.width() - smaller;
-                            image = image.crop_imm(
-                                excess / 2,
-                                0,
-                                image.width() - excess,
-                                image.height(),
-                            );
-                        } else if image.height() > smaller {
-                            let excess = image.height() - smaller;
-                            image = image.crop_imm(
-                                0,
-                                excess / 2,
-                                image.width(),
-                                image.height() - excess,
-                            );
-                        }
-                        let image = image.resize(size, size, FilterType::CatmullRom); // DynamicImage
-                        let image_buffer = image.into_rgba8(); // RgbaImage (ImageBuffer)
-                        let mut color_image = ColorImage::from_rgba_unmultiplied(
-                            [
-                                image_buffer.width() as usize,
-                                image_buffer.height() as usize,
-                            ],
-                            image_buffer.as_flat_samples().as_slice(),
-                        );
-                        if GLOBALS.settings.read().theme.round_image() {
-                            round_image(&mut color_image);
-                        }
-                        GLOBALS.people.avatars_temp.insert(apubkey, color_image);
-                    } else if let Ok(mut color_image) = egui_extras::image::load_svg_bytes_with_size(
-=======
 
                     let round_image = GLOBALS.settings.read().theme.round_image();
                     match crate::media::load_image_bytes(
->>>>>>> 8bca4158
                         &bytes,
                         true, // crop square
                         size, // default size,
@@ -572,19 +502,11 @@
                         Ok(color_image) => {
                             GLOBALS.people.avatars_temp.insert(apubkey, color_image);
                         }
-<<<<<<< HEAD
-                        GLOBALS.people.avatars_temp.insert(apubkey, color_image);
-                    } else {
-                        // this cannot recover without new metadata
-                        GLOBALS.failed_avatars.write().await.insert(apubkey);
-                    };
-=======
                         Err(_) => {
                             // this cannot recover without new metadata
                             GLOBALS.failed_avatars.write().await.insert(apubkey);
                         }
                     }
->>>>>>> 8bca4158
                 });
                 self.avatars_pending_processing.insert(pubkey.to_owned());
                 None
@@ -699,11 +621,7 @@
         // We don't use the data, but we shouldn't clobber it.
 
         let content = match GLOBALS.storage.fetch_contact_list(&public_key)? {
-<<<<<<< HEAD
-            Some(c) => c.content.clone(),
-=======
             Some(c) => c.content,
->>>>>>> 8bca4158
             None => "".to_owned(),
         };
 
@@ -726,12 +644,8 @@
     pub fn follow(&self, pubkey: &PublicKey, follow: bool) -> Result<(), Error> {
         if let Some(mut person) = GLOBALS.storage.read_person(pubkey)? {
             person.followed = follow;
-<<<<<<< HEAD
-            GLOBALS.storage.write_person(&person)?;
-=======
             GLOBALS.storage.write_person(&person, None)?;
             GLOBALS.ui_people_to_invalidate.write().push(*pubkey);
->>>>>>> 8bca4158
         }
         Ok(())
     }
@@ -742,12 +656,8 @@
                 if let Some(mut person) = GLOBALS.storage.read_person(pubkey)? {
                     if !person.followed {
                         person.followed = true;
-<<<<<<< HEAD
-                        GLOBALS.storage.write_person(&person)?;
-=======
                         GLOBALS.storage.write_person(&person, None)?;
                         GLOBALS.ui_people_to_invalidate.write().push(*pubkey);
->>>>>>> 8bca4158
                     }
                 }
             }
@@ -756,12 +666,8 @@
                 let orig = person.followed;
                 person.followed = pubkeys.contains(&person.pubkey);
                 if person.followed != orig {
-<<<<<<< HEAD
-                    GLOBALS.storage.write_person(&person)?;
-=======
                     GLOBALS.storage.write_person(&person, None)?;
                     GLOBALS.ui_people_to_invalidate.write().push(person.pubkey);
->>>>>>> 8bca4158
                 }
             }
         }
@@ -777,12 +683,8 @@
     pub fn follow_none(&self) -> Result<(), Error> {
         for mut person in GLOBALS.storage.filter_people(|_| true)? {
             person.followed = false;
-<<<<<<< HEAD
-            GLOBALS.storage.write_person(&person)?;
-=======
             GLOBALS.storage.write_person(&person, None)?;
             GLOBALS.ui_people_to_invalidate.write().push(person.pubkey);
->>>>>>> 8bca4158
         }
 
         Ok(())
@@ -791,12 +693,8 @@
     pub fn mute(&self, pubkey: &PublicKey, mute: bool) -> Result<(), Error> {
         if let Some(mut person) = GLOBALS.storage.read_person(pubkey)? {
             person.muted = mute;
-<<<<<<< HEAD
-            GLOBALS.storage.write_person(&person)?;
-=======
             GLOBALS.storage.write_person(&person, None)?;
             GLOBALS.ui_people_to_invalidate.write().push(*pubkey);
->>>>>>> 8bca4158
         }
 
         // UI cache invalidation (so notes of the person get rerendered)
@@ -834,11 +732,7 @@
             person.relay_list_created_at = Some(created_at);
         }
 
-<<<<<<< HEAD
-        GLOBALS.storage.write_person(&person)?;
-=======
         GLOBALS.storage.write_person(&person, None)?;
->>>>>>> 8bca4158
 
         Ok(retval)
     }
@@ -848,11 +742,7 @@
 
         if let Some(mut person) = GLOBALS.storage.read_person(&pubkey)? {
             person.nip05_last_checked = Some(now as u64);
-<<<<<<< HEAD
-            GLOBALS.storage.write_person(&person)?;
-=======
             GLOBALS.storage.write_person(&person, None)?;
->>>>>>> 8bca4158
         }
 
         Ok(())
@@ -868,37 +758,18 @@
         // Update memory
         if let Some(mut person) = GLOBALS.storage.read_person(pubkey)? {
             if let Some(metadata) = &mut person.metadata {
-<<<<<<< HEAD
-                metadata.nip05 = nip05.clone()
-            } else {
-                let mut metadata = Metadata::new();
-                metadata.nip05 = nip05.clone();
-=======
                 metadata.nip05 = nip05
             } else {
                 let mut metadata = Metadata::new();
                 metadata.nip05 = nip05;
->>>>>>> 8bca4158
                 person.metadata = Some(metadata);
             }
             person.nip05_valid = nip05_valid;
             person.nip05_last_checked = Some(nip05_last_checked);
-<<<<<<< HEAD
-
-            GLOBALS.storage.write_person(&person)?;
-        }
-
-        // UI cache invalidation (so notes of the person get rerendered)
-        GLOBALS
-            .ui_people_to_invalidate
-            .write()
-            .push(pubkey.to_owned());
-=======
 
             GLOBALS.storage.write_person(&person, None)?;
             GLOBALS.ui_people_to_invalidate.write().push(*pubkey);
         }
->>>>>>> 8bca4158
 
         Ok(())
     }
@@ -921,53 +792,6 @@
     pub fn get_active_person_write_relays(&self) -> Vec<(RelayUrl, u64)> {
         self.active_persons_write_relays.blocking_read().clone()
     }
-<<<<<<< HEAD
-}
-
-fn round_image(image: &mut ColorImage) {
-    // The radius to the edge of of the avatar circle
-    let edge_radius = image.size[0] as f32 / 2.0;
-    let edge_radius_squared = edge_radius * edge_radius;
-
-    for (pixnum, pixel) in image.pixels.iter_mut().enumerate() {
-        // y coordinate
-        let uy = pixnum / image.size[0];
-        let y = uy as f32;
-        let y_offset = edge_radius - y;
-
-        // x coordinate
-        let ux = pixnum % image.size[0];
-        let x = ux as f32;
-        let x_offset = edge_radius - x;
-
-        // The radius to this pixel (may be inside or outside the circle)
-        let pixel_radius_squared: f32 = x_offset * x_offset + y_offset * y_offset;
-
-        // If inside of the avatar circle
-        if pixel_radius_squared <= edge_radius_squared {
-            // squareroot to find how many pixels we are from the edge
-            let pixel_radius: f32 = pixel_radius_squared.sqrt();
-            let distance = edge_radius - pixel_radius;
-
-            // If we are within 1 pixel of the edge, we should fade, to
-            // antialias the edge of the circle. 1 pixel from the edge should
-            // be 100% of the original color, and right on the edge should be
-            // 0% of the original color.
-            if distance <= 1.0 {
-                *pixel = Color32::from_rgba_premultiplied(
-                    (pixel.r() as f32 * distance) as u8,
-                    (pixel.g() as f32 * distance) as u8,
-                    (pixel.b() as f32 * distance) as u8,
-                    (pixel.a() as f32 * distance) as u8,
-                );
-            }
-        } else {
-            // Outside of the avatar circle
-            *pixel = Color32::TRANSPARENT;
-        }
-    }
-=======
->>>>>>> 8bca4158
 }
 
 #[derive(Debug, Clone, Serialize, Deserialize)]
